<?php

<<<<<<< HEAD
class TimberCore {
=======
abstract class TimberCore {
>>>>>>> 580261ff

    public $id;
    public $ID;
    public $object_type;

    /**
     *
     *
<<<<<<< HEAD
     * @param array|object $info an object or array you want to grab data from to attach to the Timber object
=======
     * @return boolean
     */
    function __isset( $field ) {
        if ( isset( $this->$field ) ) {
            return $this->$field;
        }
        return false;
    }

    /**
     * This is helpful for twig to return properties and methods see: https://github.com/fabpot/Twig/issues/2 
     * @return mixed
     */
    function __call( $field, $args ) {
        return $this->__get( $field );
    }

    /**
     * This is helpful for twig to return properties and methods see: https://github.com/fabpot/Twig/issues/2 
     *
     * @return mixed
     */
    function __get( $field ) {
        if ( !isset( $this->$field ) ) {
            if ( $meta_value = $this->meta( $field ) ) {
                $this->$field = $meta_value;
            } else if (method_exists($this, $field)){
                $this->$field = $this->$field();
            }
        }
        return $this->$field;
    }

    /**
     *
     *
     * @param array|object $info
>>>>>>> 580261ff
     */
    function import( $info ) {
        if ( is_object( $info ) ) {
            $info = get_object_vars( $info );
        }
        if ( is_array( $info ) ) {
            foreach ( $info as $key => $value ) {
                if ( !empty( $key ) ) {
                    $this->$key = $value;
                }
            }
        }
    }


    /**
     *
     *
     * @param string  $key
     * @param mixed   $value
     */
    function update( $key, $value ) {
        update_metadata( $this->object_type, $this->ID, $key, $value );
    }

    /**
     *
     *
     * @return bool
     */
    function can_edit() {
        if ( isset( $this->_can_edit ) ) {
            return $this->_can_edit;
        }
        $this->_can_edit = false;
        if ( !function_exists( 'current_user_can' ) ) {
            return false;
        }
        if ( current_user_can( 'edit_post', $this->ID ) ) {
            $this->_can_edit = true;
        }
        return $this->_can_edit;
    }

    /**
     *
     *
     * @return array
     */
    function get_method_values() {
        $ret = array();
        $ret['can_edit'] = $this->can_edit();
        return $ret;
    }

<<<<<<< HEAD
=======
    /**
     *
     *
     * @deprecated
     * @param string  $url
     * @return mixed
     */
    function url_to_path( $url = '' ) {
        if ( !strlen( $url ) && $this->url ) {
            $url = $this->url;
        }
        $url_info = parse_url( $url );
        return $url_info['path'];
    }

>>>>>>> 580261ff
}<|MERGE_RESOLUTION|>--- conflicted
+++ resolved
@@ -1,10 +1,6 @@
 <?php
 
-<<<<<<< HEAD
-class TimberCore {
-=======
 abstract class TimberCore {
->>>>>>> 580261ff
 
     public $id;
     public $ID;
@@ -13,9 +9,6 @@
     /**
      *
      *
-<<<<<<< HEAD
-     * @param array|object $info an object or array you want to grab data from to attach to the Timber object
-=======
      * @return boolean
      */
     function __isset( $field ) {
@@ -52,8 +45,7 @@
     /**
      *
      *
-     * @param array|object $info
->>>>>>> 580261ff
+     * @param array|object $info an object or array you want to grab data from to attach to the Timber object
      */
     function import( $info ) {
         if ( is_object( $info ) ) {
@@ -109,22 +101,4 @@
         return $ret;
     }
 
-<<<<<<< HEAD
-=======
-    /**
-     *
-     *
-     * @deprecated
-     * @param string  $url
-     * @return mixed
-     */
-    function url_to_path( $url = '' ) {
-        if ( !strlen( $url ) && $this->url ) {
-            $url = $this->url;
-        }
-        $url_info = parse_url( $url );
-        return $url_info['path'];
-    }
-
->>>>>>> 580261ff
 }