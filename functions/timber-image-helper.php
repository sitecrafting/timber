<?php

class TimberImageHelper {
    /**
     * Twig filter that generates a new image with increased size, for display on Retina screens.
     *
     * @param string  $src
     * @param float   $multiplier
     * @param boolean $force
     *
     * @return string url to the new image
     */
    public static function retina_resize( $src, $factor = 2, $force = false) {
        $op = new TimberImageOperationRetina($factor);
        return self::_operate($src, $op, $force);
    }

    /**
     * Twig filter to generate a new image with the specified dimensions.
     * New dimensions are achieved by adding colored bands to maintain ratio.
     *
     * @param string  $src
     * @param int     $w
     * @param int     $h
     * @param string  $color
     * @param bool    $force
     * @return mixed|null|string
     */
    public static function letterbox( $src, $w, $h, $color = '#000000', $force = false ) {
        $op = new TimberImageOperationLetterbox($w, $h, $color);
        return self::_operate($src, $op, $force);
    }

    /**
     * Twig filter to convert a PNG image to JPG
     *
     * @param string  $src   a url or path to the image (http://example.org/wp-content/uploads/2014/image.jpg) or (/wp-content/uploads/2014/image.jpg)
     * @param string  $bghex
     * @return string
     */
    public static function img_to_jpg( $src, $bghex = '#FFFFFF', $force = false ) {
        $op = new TimberImageOperationPngToJpg($bghex);
        return self::_operate($src, $op, $force);
    }

    /**
     * Twig filter to generate a new image with the specified dimensions.
     * New dimensions are achieved by cropping to maintain ratio.
     * 
     * @param string  $src an URL (absolute or relative)
     * @param int     $w
     * @param int     $h
     * @param string  $crop
     * @param bool    $force_resize
     * @return string
     */
    public static function resize( $src, $w, $h = 0, $crop = 'default', $force = false ) {
        $op = new TimberImageOperationResize($w, $h, $crop);
        return self::_operate($src, $op, $force);
    }


    static function add_actions() {
        add_action( 'delete_post', function ( $post_id ) {
                $post = get_post( $post_id );
                $image_types = array( 'image/jpeg', 'image/png', 'image/gif', 'image/jpg' );
                if ( $post->post_type == 'attachment' && in_array( $post->post_mime_type, $image_types ) ) {
                    TimberImageHelper::delete_resized_files_from_url( $post->guid );
                    TimberImageHelper::delete_letterboxed_files_from_url( $post->guid );
                }
            } );
    }

    /**
     * Adds a constant defining the path to the content directory relative to the site
     * for example /wp-content or /content
     */
    static function add_constants() {
        if ( !defined( 'WP_CONTENT_SUBDIR' ) ) {
            $wp_content_path = str_replace( home_url(), '', WP_CONTENT_URL );
            define( 'WP_CONTENT_SUBDIR', $wp_content_path );
        }
    }

    static function add_filters() {
        add_filter( 'upload_dir', function ( $arr ) {
            $arr['relative'] = str_replace( home_url(), '', $arr['baseurl'] );
            return $arr;
        } );
    }

    /*
     * @return boolean true if $path is an absolute url, false if relative.
     */
    protected static function is_absolute($path) {
        return (boolean) (strstr($path, 'http' ));
    }

    /*
     * @return boolean true if $path is an external url, false if relative or local.
     */
    protected static function is_external($path) {
        return self::is_absolute($path) && !strstr($path, home_url());
    }

    /**
     *
     *
     * @param string  $local_file
     */
    static function delete_resized_files( $local_file ) {
        $info = pathinfo( $local_file );
        $dir = $info['dirname'];
        $ext = $info['extension'];
        $filename = $info['filename'];
        $searcher = '/' . $filename . '-[0-9999999]*';
        foreach ( glob( $dir . $searcher ) as $found_file ) {
            $regexdir = str_replace( '/', '\/', $dir );
            $pattern = '/' . ( $regexdir ) . '\/' . $filename . '-[0-9]*x[0-9]*-c-[a-z]*.' . $ext . '/';
            $match = preg_match( $pattern, $found_file );
            //keeping these here so I know what the hell we're matching
            //$match = preg_match("/\/srv\/www\/wordpress-develop\/src\/wp-content\/uploads\/2014\/05\/$filename-[0-9]*x[0-9]*-c-[a-z]*.jpg/", $found_file);
            //$match = preg_match("/\/srv\/www\/wordpress-develop\/src\/wp-content\/uploads\/2014\/05\/arch-[0-9]*x[0-9]*-c-[a-z]*.jpg/", $filename);
            if ( $match ) {
                unlink( $found_file );
            }
        }
    }

    /**
     *
     *
     * @param string  $local_file
     */
    static function delete_letterboxed_files( $local_file ) {
        $info = pathinfo( $local_file );
        $dir = $info['dirname'];
        $ext = $info['extension'];
        $filename = $info['filename'];
        $searcher = '/' . $filename . '-lbox-[0-9999999]*';
        foreach ( glob( $dir . $searcher ) as $found_file ) {
            $regexdir = str_replace( '/', '\/', $dir );
            $pattern = '/' . ( $regexdir ) . '\/' . $filename . '-lbox-[0-9]*x[0-9]*-[a-zA-Z0-9]*.' . $ext . '/';
            $match = preg_match( $pattern, $found_file );
            if ( $match ) {
                unlink( $found_file );
            }
        }
    }

    /**
     *
     *
     * @param int     $iid
     * @return string
     */
    public static function get_image_path( $iid ) {
        $size = 'full';
        $src = wp_get_attachment_image_src( $iid, $size );
        $src = $src[0];
        return self::get_rel_path( $src );
    }

    /**
     *
     *
     * @param string  $url
     */
    public static function get_server_location( $url ) {
        // if we're already an absolute dir, just return
        if ( 0 === strpos( $url, ABSPATH ) ) {
            return $url;
        }
        // otherwise, analyze URL then build mapping path
        $au = self::analyze_url($url);
        $result = self::_get_file_path($au['base'], $au['subdir'], $au['basename']);
        return $result;
    }

    /**
     * downloads an external image to the server
     *
     * @param string  $file
     * @return string
     */
    public static function get_sideloaded_file_loc( $file ) {
        $upload = wp_upload_dir();
        $dir = $upload['path'];
        $filename = $file;
        $file = parse_url( $file );
        $path_parts = pathinfo( $file['path'] );
        $basename = md5( $filename );
        $ext = 'jpg';
        if ( isset( $path_parts['extension'] ) ) {
            $ext = $path_parts['extension'];
        }
        return $dir . '/' . $basename . '.' . $ext;
    }

    /**
     *
     *
     * @param string  $file
     * @return string
     */
    public static function sideload_image( $file ) {
        $loc = self::get_sideloaded_file_loc( $file );
        if ( file_exists( $loc ) ) {
            return TimberURLHelper::preslashit( TimberURLHelper::get_rel_path( $loc ) );
        }
        // Download file to temp location
        if ( !function_exists( 'download_url' ) ) {
            require_once ABSPATH . '/wp-admin/includes/file.php';
        }
        $tmp = download_url( $file );
        preg_match( '/[^\?]+\.(jpe?g|jpe|gif|png)\b/i', $file, $matches );
        $file_array = array();
        $file_array['name'] = basename( $matches[0] );
        $file_array['tmp_name'] = $tmp;
        // If error storing temporarily, unlink
        if ( is_wp_error( $tmp ) ) {
            @unlink( $file_array['tmp_name'] );
            $file_array['tmp_name'] = '';
        }
        // do the validation and storage stuff
        $locinfo = pathinfo( $loc );
        $file = wp_upload_bits( $locinfo['basename'], null, file_get_contents( $file_array['tmp_name'] ) );
        return $file['url'];
    }

    /**
     * Takes in an URL and analyzes it to determine all info needed to operate
     * (resize, letterbox or retina-resize) on the underlying image.
     * The image is expected to be either part of a theme, plugin, or an upload.
     * 
     * @param  string $url an URL (absolute or relative) pointing to an image
     * @return array       an array (see keys in code below)
     */
    private static function analyze_url($url) {
        $result = array(
            'url' => $url, // the initial url
            'absolute' => self::is_absolute($url), // is the url absolute or relative (to home_url)
            'base' => 0, // is the image in uploads dir, or in content dir (theme or plugin)
            'subdir' => '', // the path between base (uploads or content) and file
            'filename' => '', // the filename, without extension
            'extension' => '', // the file extension
            'basename' => '', // full file name
        );
        $tmp = $url;
        if(0 === strpos($tmp, ABSPATH)){ // we've been given a dir, not an url
            $result['absolute'] = true;
            if(0 === strpos($tmp, wp_upload_dir()['basedir'])) {
                $result['base']= self::BASE_UPLOADS; // upload based
                $tmp = str_replace(wp_upload_dir()['basedir'], '', $tmp);
            }
            if(0 === strpos($tmp, WP_CONTENT_DIR)) {
                $result['base']= self::BASE_CONTENT; // content based
                $tmp = str_replace(WP_CONTENT_DIR, '', $tmp);
            }
        } else {
            if(!$result['absolute']) {
                $tmp = home_url().$tmp;
            }
            if(0 === strpos($tmp, wp_upload_dir()['baseurl'])) {
                $result['base']= self::BASE_UPLOADS; // upload based
                $tmp = str_replace(wp_upload_dir()['baseurl'], '', $tmp);
            }
            if(0 === strpos($tmp, content_url())) {
                $result['base']= self::BASE_CONTENT; // content-based
                $tmp = str_replace(content_url(), '', $tmp);
            }
        }
        $parts = pathinfo($tmp);
        $result['subdir'] = $parts['dirname'];
        $result['filename'] = $parts['filename'];
        $result['extension'] = $parts['extension'];
        $result['basename'] = $parts['basename'];
        // todo filename
        return $result;
    }

    const BASE_UPLOADS = 1;
    const BASE_CONTENT = 2;

    private static function _get_file_url($base, $subdir, $filename, $absolute) {
        $url = '';
        if(self::BASE_UPLOADS == $base) {
            $url = wp_upload_dir()['baseurl'];
        }
        if(self::BASE_CONTENT == $base) {
            $url = content_url();
        }
        if(!empty($subdir)) {
            $url .= $subdir;
        }
        $url .= '/'.$filename;
        if(!$absolute) {
            $url = str_replace(home_url(), '', $url);
        }
        // $url = TimberURLHelper::remove_double_slashes( $url);
        return $url;
    }

    private static function _get_file_path($base, $subdir, $filename) {
        $path = '';
        if(self::BASE_UPLOADS == $base) {
            $path = wp_upload_dir()['basedir'];
        }
        if(self::BASE_CONTENT == $base) {
            $path = WP_CONTENT_DIR;
        }
        if(!empty($subdir)) {
            $path .= $subdir;
        }
        $path .= '/'.$filename;
        return $path;
    }

    /*
     * to help with unit testing...
     */
    static function get_letterbox_file_url($url, $w, $h, $color) {
        $au = self::analyze_url($url);
        $op = new TimberImageOperationLetterbox($w, $h, $color);
        $new_url = self::_get_file_url(
            $au['base'],
            $au['subdir'],
            $op->filename($au['filename'], $au['extension']),
            $au['absolute']
        );
        return $new_url;
    }
    public static function get_letterbox_file_path($url, $w, $h, $color ) {
        $au = self::analyze_url($url);
        $op = new TimberImageOperationLetterbox($w, $h, $color);
        $new_path = self::_get_file_path(
            $au['base'],
            $au['subdir'],
            $op->filename($au['filename'], $au['extension'])
        );
        return $new_path;
    }
    static function get_resize_file_url($url, $w, $h, $crop) {
        $au = self::analyze_url($url);
        $op = new TimberImageOperationResize($w, $h, $crop);
        $new_url = self::_get_file_url(
            $au['base'],
            $au['subdir'],
            $op->filename($au['filename'], $au['extension']),
            $au['absolute']
        );
        return $new_url;
    }
    static function get_resize_file_path($url, $w, $h, $crop) {
        $au = self::analyze_url($url);
        $op = new TimberImageOperationResize($w, $h, $crop);
        $new_path = self::_get_file_path(
            $au['base'],
            $au['subdir'],
            $op->filename($au['filename'], $au['extension'])
        );
        return $new_path;
    }

    /**
     * Applies operation to src image
     * 
     * @param  string  $src   an URL (absolute or relative) to an image
     * @param  object  $op    of class TimberImageOperation
     * @param  boolean $force if true, remove any already existing result file
     * @return string         URL to the new image - or the source one if error
     */
    private static function _operate( $src, $op, $force = false ) {
        if ( empty( $src ) ) {
            return '';
        }
        // if external image, load it first
        if ( self::is_external( $src ) ) {
            $src = self::sideload_image( $src );
        }

        $au = self::analyze_url($src);

        $new_url = self::_get_file_url(
            $au['base'],
            $au['subdir'],
            $op->filename($au['filename'], $au['extension']),
            $au['absolute']
        );
        $new_server_path = self::_get_file_path(
            $au['base'],
            $au['subdir'],
            $op->filename($au['filename'], $au['extension'])
        );
        $old_server_path = self::_get_file_path(
            $au['base'],
            $au['subdir'],
            $au['basename']
        );
        if ( file_exists( $new_server_path ) ) {
            if ( $force ) {
                // Force operation - warning: will regenerate the image on every pageload, use for testing purposes only!
                unlink( $new_server_path );
            } else {
                return $new_url;
            }
        }

        if($op->run($old_server_path, $new_server_path)) {
            return $new_url;
        } else {
            return $src;
        }
    }
}


abstract class TimberImageOperation {
    public abstract function filename($src_filename, $src_extension);
    public abstract function run($load_filename, $save_filename);

    public static function hexrgb( $hexstr ) {
        if ( !strstr( $hexstr, '#' ) ) {
            $hexstr = '#' . $hexstr;
        }
        if ( strlen( $hexstr ) == 4 ) {
            $hexstr = '#' . $hexstr[1] . $hexstr[1] . $hexstr[2] . $hexstr[2] . $hexstr[3] . $hexstr[3];
        }
        $int = hexdec( $hexstr );
        return array( "red" => 0xFF & ( $int >> 0x10 ), "green" => 0xFF & ( $int >> 0x8 ), "blue" => 0xFF & $int );
    }
}

class TimberImageOperationPngToJpg extends TimberImageOperation {
    private $color;

    function __construct($color) {
        $this->color = $color;
    }

    function filename($src_filename, $src_extension) {
        $new_name = $src_filename . '.jpg';
        return $new_name;
    }

    function run($load_filename, $save_filename){
        $input = imagecreatefrompng( $load_filename );
        list( $width, $height ) = getimagesize( $load_filename );
        $output = imagecreatetruecolor( $width, $height );
        $c = self::hexrgb( $this->color );
        $color = imagecolorallocate( $output, $c['red'], $c['green'], $c['blue'] );
        imagefilledrectangle( $output, 0, 0, $width, $height, $color );
        imagecopy( $output, $input, 0, 0, 0, 0, $width, $height );
        imagejpeg( $output, $save_filename );
        return true;
    }
}

class TimberImageOperationRetina extends TimberImageOperation {
    private $factor;

    function __construct($factor) {
        $this->factor = $factor;
    }

    function filename($src_filename, $src_extension) {
        $newbase = $src_filename . '@' . $this->factor . 'x'; // add @2x, @3x, @1.5x, etc.
        $new_name = $newbase . '.' . $src_extension;
        return $new_name;
    }

    function run($load_filename, $save_filename){
        $image = wp_get_image_editor( $load_filename );
        if ( !is_wp_error( $image ) ) {
            $current_size = $image->get_size();
            $src_w = $current_size['width'];
            $src_h = $current_size['height'];
            $src_ratio = $src_w / $src_h;
            // Get ratios
            $w = $src_w * $this->factor;
            $h = $src_h * $this->factor;
            $image->crop( 0, 0, $src_w, $src_h, $w, $h );
            $result = $image->save( $save_filename );
            if ( is_wp_error( $result ) ) {
                error_log( 'Error resizing image' );
                error_log( print_r( $result, true ) );
                return false;
            } else {
                return true;
            }
        } else if ( isset( $image->error_data['error_loading_image'] ) ) {
            TimberHelper::error_log( 'Error loading ' . $image->error_data['error_loading_image'] );
        } else {
            TimberHelper::error_log( $image );
        }
        return false;
    }
}
<<<<<<< HEAD

class TimberImageOperationLetterbox extends TimberImageOperation {
    private $w, $h, $color;

=======

class TimberImageOperationLetterbox extends TimberImageOperation {
    private $w, $h, $color;

>>>>>>> a4d8461a
    function __construct($w, $h, $color) {
        $this->w = $w;
        $this->h = $h;
        $this->color = $color;
    }

    public function filename($src_filename, $src_extension) {
        $color = str_replace( '#', '', $this->color );
        $newbase = $src_filename . '-lbox-' . $this->w . 'x' . $this->h . '-' . $color;
        $new_name = $newbase . '.' . $src_extension;
        return $new_name;
    }

    public function run($load_filename, $save_filename) {
        $w = $this->w;
        $h = $this->h;

        $bg = imagecreatetruecolor( $w, $h );
        $c = self::hexrgb( $this->color );
        $bgColor = imagecolorallocate( $bg, $c['red'], $c['green'], $c['blue'] );
        imagefill( $bg, 0, 0, $bgColor );
        $image = wp_get_image_editor( $load_filename );
        if ( !is_wp_error( $image ) ) {
            $current_size = $image->get_size();
            $ow = $current_size['width'];
            $oh = $current_size['height'];
            $new_aspect = $w / $h;
            $old_aspect = $ow / $oh;
            if ( $new_aspect > $old_aspect ) {
                //taller than goal
                $h_scale = $h / $oh;
                $owt = $ow * $h_scale;
                $y = 0;
                $x = $w / 2 - $owt / 2;
                $oht = $h;
                $image->crop( 0, 0, $ow, $oh, $owt, $oht );
            } else {
                $w_scale = $w / $ow;
                $oht = $oh * $w_scale;
                $x = 0;
                $y = $h / 2 - $oht / 2;
                $owt = $w;
                $image->crop( 0, 0, $ow, $oh, $owt, $oht );
            }
            $image->save( $save_filename );
            $func = 'imagecreatefromjpeg';
            $ext = pathinfo( $save_filename, PATHINFO_EXTENSION );
            if ( $ext == 'gif' ) {
                $func = 'imagecreatefromgif';
            } else if ( $ext == 'png' ) {
                $func = 'imagecreatefrompng';
            }
            $image = $func( $save_filename );
            imagecopy( $bg, $image, $x, $y, 0, 0, $owt, $oht );
            imagejpeg( $bg, $save_filename );
            return true;
        } else {
            TimberHelper::error_log( $image );
        }
        return false;
    }
}

<<<<<<< HEAD

class TimberImageOperationResize extends TimberImageOperation {
    private $w, $h, $crop;

=======

class TimberImageOperationResize extends TimberImageOperation {
    private $w, $h, $crop;

>>>>>>> a4d8461a
    function __construct($w, $h, $crop) {
        $this->w = $w;
        $this->h = $h;
        // Sanitize crop position
        $allowed_crop_positions = array( 'default', 'center', 'top', 'bottom', 'left', 'right' );
        if ( $crop !== false && !in_array( $crop, $allowed_crop_positions ) ) {
            $crop = $allowed_crop_positions[0];
        }
        $this->crop = $crop;
    }

    public function filename($src_filename, $src_extension) {
        $result = $src_filename . '-' . $this->w . 'x' . $this->h . '-c-' . ( $this->crop ? $this->crop : 'f' ); // Crop will be either user named or f (false)
        if($src_extension) {
            $result .= '.'.$src_extension;
        }
        return $result;
    }

    public function run($load_filename, $save_filename) {
        $image = wp_get_image_editor( $load_filename );
        if ( !is_wp_error( $image ) ) {
            $w = $this->w;
            $h = $this->h;
            $crop = $this->crop;

            $current_size = $image->get_size();
            $src_w = $current_size['width'];
            $src_h = $current_size['height'];
            $src_ratio = $src_w / $src_h;
            if ( !$h ) {
                $h = round( $w / $src_ratio );
            }
            if ( !$w ) {
                //the user wants to resize based on constant height
                $w = round( $h * $src_ratio );
            }
            // Get ratios
            $dest_ratio = $w / $h;
            $src_wt = $src_h * $dest_ratio;
            $src_ht = $src_w / $dest_ratio;
            if ( !$crop ) {
                // Always crop, to allow resizing upwards
                $image->crop( 0, 0, $src_w, $src_h, $w, $h );
            } else {
                //start with defaults:
                $src_x = $src_w / 2 - $src_wt / 2;
                $src_y = ( $src_h - $src_ht ) / 6;
                //now specific overrides based on options:
                if ( $crop == 'center' ) {
                    // Get source x and y
                    $src_x = round( ( $src_w - $src_wt ) / 2 );
                    $src_y = round( ( $src_h - $src_ht ) / 2 );
                } else if ( $crop == 'top' ) {
                        $src_y = 0;
                    } else if ( $crop == 'bottom' ) {
                        $src_y = $src_h - $src_ht;
                    } else if ( $crop == 'left' ) {
                        $src_x = 0;
                    } else if ( $crop == 'right' ) {
                        $src_x = $src_w - $src_wt;
                    }
                // Crop the image
                if ( $dest_ratio > $src_ratio ) {
                    $image->crop( 0, $src_y, $src_w, $src_ht, $w, $h );
                } else {
                    $image->crop( $src_x, 0, $src_wt, $src_h, $w, $h );
                }
            }
            $result = $image->save( $save_filename );
            if ( is_wp_error( $result ) ) {
                error_log( 'Error resizing image' );
                error_log( print_r( $result, true ) );
                return false;
            } else {
                return true;
            }
        } else if ( isset( $image->error_data['error_loading_image'] ) ) {
            TimberHelper::error_log( 'Error loading ' . $image->error_data['error_loading_image'] );
        } else {
            TimberHelper::error_log( $image );
        }
        return false;
    }
}


TimberImageHelper::add_constants();
TimberImageHelper::add_actions();
TimberImageHelper::add_filters();<|MERGE_RESOLUTION|>--- conflicted
+++ resolved
@@ -496,17 +496,10 @@
         return false;
     }
 }
-<<<<<<< HEAD
 
 class TimberImageOperationLetterbox extends TimberImageOperation {
     private $w, $h, $color;
 
-=======
-
-class TimberImageOperationLetterbox extends TimberImageOperation {
-    private $w, $h, $color;
-
->>>>>>> a4d8461a
     function __construct($w, $h, $color) {
         $this->w = $w;
         $this->h = $h;
@@ -570,17 +563,9 @@
     }
 }
 
-<<<<<<< HEAD
-
 class TimberImageOperationResize extends TimberImageOperation {
     private $w, $h, $crop;
 
-=======
-
-class TimberImageOperationResize extends TimberImageOperation {
-    private $w, $h, $crop;
-
->>>>>>> a4d8461a
     function __construct($w, $h, $crop) {
         $this->w = $w;
         $this->h = $h;
@@ -667,7 +652,6 @@
     }
 }
 
-
 TimberImageHelper::add_constants();
 TimberImageHelper::add_actions();
 TimberImageHelper::add_filters();