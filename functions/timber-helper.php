<?php

class TimberHelper {

	public static function transient($slug, $callback, $transient_time = 0){
		$disable_transients = false;
		if (defined('WP_DISABLE_TRANSIENTS')){
			$disable_transients = WP_DISABLE_TRANSIENTS;
		}
<<<<<<< HEAD
		if (is_string($callback) && (false === ($data = get_transient($slug)) || $disable_transients)){
			$cache_lock_slug = $slug.'_cachelock';
=======
		if (false === ($data = get_transient($slug)) || $disable_transients){
			$cache_lock_slug = $slug.'_lock';
>>>>>>> 0e7ed0d3
			if (get_transient($cache_lock_slug)){
				//the server is currently executing the process.
				//We're just gonna dump these users. Sorry!
				return false;
			}
			set_transient($cache_lock_slug, true, $transient_time);
			$data = $callback();
			set_transient($slug, $data, $transient_time);
			delete_transient($cache_lock_slug);
		}
		return $data;
	}

	public static function start_timer(){
		$time = microtime();
		$time = explode(' ', $time);
		$time = $time[1] + $time[0];
		return $time;
	}

	public static function stop_timer($start){
		$time = microtime();
		$time = explode(' ', $time);
		$time = $time[1] + $time[0];
		$finish = $time;
		$total_time = round(($finish - $start), 4);
		return $total_time.' seconds.';
	}

	public static function is_array_assoc($arr) {
		if (!is_array($arr)) {
			return false;
		}
		return (bool)count(array_filter(array_keys($arr), 'is_string'));
	}

	public static function preslashit($path){
		if (strpos($path, '/') != 0) {
			$path = '/' . $path;
		}
		return $path;
	}

	public static function ob_function($function, $args = array(null)) {
		ob_start();
		call_user_func_array($function, $args);
		$data = ob_get_contents();
		ob_end_clean();
		return $data;
	}

    public static function function_wrapper($function_name, $defaults = array(), $return_output_buffer = false) {
        return new TimberFunctionWrapper($function_name, $defaults, $return_output_buffer);
    }

	public static function is_url($url) {
		if (!is_string($url)){
			return false;
		}
		$url = strtolower($url);
		if (strstr('://', $url)) {
			return true;
		}
		return false;
	}

	public static function get_path_base() {
		$struc = get_option('permalink_structure');
		$struc = explode('/', $struc);
		$p = '/';
		foreach ($struc as $s) {
			if (!strstr($s, '%') && strlen($s)) {
				$p .= $s . '/';
			}
		}
		return $p;
	}

	public static function get_full_path($src) {
		$root = ABSPATH;
		$old_root_path = $root . $src;
		$old_root_path = str_replace('//', '/', $old_root_path);
		return $old_root_path;
	}

	public static function get_rel_url($url, $force = false){
		if (!strstr($url, $_SERVER['HTTP_HOST']) && !$force){
			return $url;
		}
		$url_info = parse_url($url);
		$link = $url_info['path'];
		if (isset($url_info['query']) && strlen($url_info['query'])){
			$link .= '?'.$url_info['query'];
		}
		return $link;
	}

	public static function get_rel_path($src) {
		return str_replace(ABSPATH, '', $src);
	}

	public static function download_url($url, $timeout = 300) {
		if (!$url) {
			return new WP_Error('http_no_url', __('Invalid URL Provided.'));
		}

		$tmpfname = wp_tempnam($url);
		if (!$tmpfname) {
			return new WP_Error('http_no_file', __('Could not create Temporary file.'));
		}

		$response = wp_remote_get($url, array('timeout' => $timeout, 'stream' => true, 'filename' => $tmpfname));

		if (is_wp_error($response)) {
			unlink($tmpfname);
			return $response;
		}
		if (200 != wp_remote_retrieve_response_code($response)) {
			unlink($tmpfname);
			return new WP_Error('http_404', trim(wp_remote_retrieve_response_message($response)));
		}
		return $tmpfname;
	}

	public static function osort(&$array, $prop) {
		usort($array, function ($a, $b) use ($prop) {
			return $a->$prop > $b->$prop ? 1 : -1;
		});
	}

	public static function error_log($arg) {
		if (!WP_DEBUG){
			return;
		}
		if (is_object($arg) || is_array($arg)) {
			$arg = print_r($arg, true);
		}
		error_log($arg);
	}

	public static function get_params($i = -1) {
		$args = explode('/', trim(strtolower($_SERVER['REQUEST_URI'])));
		$newargs = array();
		foreach ($args as $arg) {
			if (strlen($arg)) {
				$newargs[] = $arg;
			}
		}
		if ($i > -1) {
			if (isset($newargs[$i])) {
				return $newargs[$i];
			}
		}
		return $newargs;
	}

	public static function get_json($url) {
		$data = self::get_curl($url);
		return json_decode($data);
	}

	public static function get_curl($url) {
		$ch = curl_init();
		curl_setopt($ch, CURLOPT_URL, $url);
		curl_setopt($ch, CURLOPT_RETURNTRANSFER, 1);
		curl_setopt($ch, CURLOPT_CONNECTTIMEOUT, 5);
		$content = curl_exec($ch);
		curl_close($ch);
		return $content;
	}

	public static function get_wp_title() {
		return wp_title('|', false, 'right');
	}

	public static function force_update_option($option, $value) {
		global $wpdb;
		$wpdb->query("UPDATE $wpdb->options SET option_value = '$value' WHERE option_name = '$option'");
	}

	public static function get_current_url() {
		$pageURL = "http://";
		if (isset($_SERVER['HTTPS']) && $_SERVER["HTTPS"] == "on"){
			$pageURL = "https://";;
		}
		if ($_SERVER["SERVER_PORT"] != "80") {
			$pageURL .= $_SERVER["SERVER_NAME"] . ":" . $_SERVER["SERVER_PORT"] . $_SERVER["REQUEST_URI"];
		} else {
			$pageURL .= $_SERVER["SERVER_NAME"] . $_SERVER["REQUEST_URI"];
		}
		return $pageURL;
	}

	public static function trim_words($text, $num_words = 55, $more = null, $allowed_tags = 'p a span b i br') {
		if (null === $more) {
			$more = __('&hellip;');
		}
		$original_text = $text;
		$allowed_tag_string = '';
		foreach (explode(' ', $allowed_tags) as $tag) {
			$allowed_tag_string .= '<' . $tag . '>';
		}
		$text = strip_tags($text, $allowed_tag_string);
		/* translators: If your word count is based on single characters (East Asian characters),
		enter 'characters'. Otherwise, enter 'words'. Do not translate into your own language. */
		if ('characters' == _x('words', 'word count: words or characters?') && preg_match('/^utf\-?8$/i', get_option('blog_charset'))) {
			$text = trim(preg_replace("/[\n\r\t ]+/", ' ', $text), ' ');
			preg_match_all('/./u', $text, $words_array);
			$words_array = array_slice($words_array[0], 0, $num_words + 1);
			$sep = '';
		} else {
			$words_array = preg_split("/[\n\r\t ]+/", $text, $num_words + 1, PREG_SPLIT_NO_EMPTY);
			$sep = ' ';
		}
		if (count($words_array) > $num_words) {
			array_pop($words_array);
			$text = implode($sep, $words_array);
			$text = $text . $more;
		} else {
			$text = implode($sep, $words_array);
		}
		$text = self::close_tags($text);
		return apply_filters('wp_trim_words', $text, $num_words, $more, $original_text);
	}

	public static function close_tags($html) {
		#put all opened tags into an array
		preg_match_all('#<([a-z]+)(?: .*)?(?<![/|/ ])>#iU', $html, $result);
		$openedtags = $result[1];
		#put all closed tags into an array
		preg_match_all('#</([a-z]+)>#iU', $html, $result);
		$closedtags = $result[1];
		$len_opened = count($openedtags);
		# all tags are closed
		if (count($closedtags) == $len_opened) {
			return $html;
		}
		$openedtags = array_reverse($openedtags);
		# close tags
		for ($i = 0; $i < $len_opened; $i++) {
			if (!in_array($openedtags[$i], $closedtags)) {
				$html .= '</' . $openedtags[$i] . '>';
			} else {
				unset($closedtags[array_search($openedtags[$i], $closedtags)]);
			}
		}
		return $html;
	}

	public static function get_posts_by_meta($key, $value) {
		global $wpdb;
		$query = $wpdb->prepare("SELECT post_id FROM $wpdb->postmeta WHERE meta_key = %s AND meta_value = %s", $key, $value);
		$results = $wpdb->col($query);
		$pids = array();
		foreach ($results as $result) {
			if (get_post($result)) {
				$pids[] = $result;
			}
		}
		if (count($pids)) {
			return $pids;
		}
		return 0;
	}

	public static function get_post_by_meta($key, $value) {
		global $wpdb;
		$query = $wpdb->prepare("SELECT post_id FROM $wpdb->postmeta WHERE meta_key = %s AND meta_value = %s ORDER BY post_id", $key, $value);
		$results = $wpdb->get_col($query);
		foreach($results as $result){
			if ($result && get_post($result)) {
				return $result;
			}
		}
		return 0;
	}

	public static function get_term_id_by_term_taxonomy_id($ttid){
		global $wpdb;
		$query = $wpdb->prepare("SELECT term_id FROM $wpdb->term_taxonomy WHERE term_taxonomy_id = %s", $ttid);
		return $wpdb->get_var($query);
	}

	/* this $args thing is a fucking mess, fix at some point:

	http://codex.wordpress.org/Function_Reference/comment_form */

	public static function get_comment_form($post_id = null, $args = array()) {
		ob_start();
		comment_form($args, $post_id);
		$ret = ob_get_contents();
		ob_end_clean();
		return $ret;
	}

	public static function is_true($property) {
		if (isset($property)) {
			if ($property == 'true' || $property == 1 || $property == '1' || $property == true) {
				return true;
			}
		}
		return false;
	}

	public static function array_to_object($array) {
		$obj = new stdClass;
		foreach ($array as $k => $v) {
			if (is_array($v)) {
				$obj->{$k} = self::array_to_object($v); //RECURSION
			} else {
				$obj->{$k} = $v;
			}
		}
		return $obj;
	}

	public static function get_object_index_by_property($array, $key, $value) {
		if (is_array($array)) {
			$i = 0;
			foreach ($array as $arr) {
				if (is_array($arr)){
					if ($arr[$key] == $value){
						return $i;
					}
				} else {
					if ($arr->$key == $value) {
						return $i;
					}
				}
				$i++;
			}
		}
		return false;
	}

	public static function get_object_by_property($array, $key, $value) {
		if (is_array($array)) {
			foreach ($array as $arr) {
				if ($arr->$key == $value) {
					return $arr;
				}
			}
		} else {
			throw new Exception('$array is not an array, given value: ' . $array);
		}
		return null;
	}

	public static function get_image_path($iid) {
		$size = 'full';
		$src = wp_get_attachment_image_src($iid, $size);
		$src = $src[0];
		return self::get_rel_path($src);
	}

	public static function array_truncate($array, $len) {
		if (sizeof($array) > $len) {
			$array = array_splice($array, 0, $len);
		}
		return $array;
	}

	public static function iseven($i) {
		return ($i % 2) == 0;
	}

	public static function isodd($i) {
		return ($i % 2) != 0;
	}

	public static function twitterify($ret) {
		$ret = preg_replace("#(^|[\n ])([\w]+?://[\w]+[^ \"\n\r\t< ]*)#", "\\1<a href=\"\\2\" target=\"_blank\">\\2</a>", $ret);
		$ret = preg_replace("#(^|[\n ])((www|ftp)\.[^ \"\t\n\r< ]*)#", "\\1<a href=\"http://\\2\" target=\"_blank\">\\2</a>", $ret);
		$pattern = '#([0-9a-z]([-_.]?[0-9a-z])*@[0-9a-z]([-.]?[0-9a-z])*\\.';
		$pattern .= '[a-wyz][a-z](fo|g|l|m|mes|o|op|pa|ro|seum|t|u|v|z)?)#i';
		$ret = preg_replace($pattern, '<a href="mailto:\\1">\\1</a>', $ret);
		$ret = preg_replace("/\B@(\w+)/", " <a href=\"http://www.twitter.com/\\1\" target=\"_blank\">@\\1</a>", $ret);
		$ret = preg_replace("/\B#(\w+)/", " <a href=\"http://search.twitter.com/search?q=\\1\" target=\"_blank\">#\\1</a>", $ret);
		return $ret;
	}

	public static function paginate_links( $args = '' ) {
		$defaults = array(
			'base' => '%_%', // http://example.com/all_posts.php%_% : %_% is replaced by format (below)
			'format' => '?page=%#%', // ?page=%#% : %#% is replaced by the page number
			'total' => 1,
			'current' => 0,
			'show_all' => false,
			'prev_next' => true,
			'prev_text' => __('&laquo; Previous'),
			'next_text' => __('Next &raquo;'),
			'end_size' => 1,
			'mid_size' => 2,
			'type' => 'array',
			'add_args' => false, // array of query args to add
			'add_fragment' => ''
		);

		$args = wp_parse_args( $args, $defaults );
		extract($args, EXTR_SKIP);

		// Who knows what else people pass in $args
		$total = (int) $total;
		if ( $total < 2 ){
			return;
		}
		$current  = (int) $current;
		$end_size = 0  < (int) $end_size ? (int) $end_size : 1; // Out of bounds?  Make it the default.
		$mid_size = 0 <= (int) $mid_size ? (int) $mid_size : 2;
		$add_args = is_array($add_args) ? $add_args : false;
		$r = '';
		$page_links = array();
		$n = 0;
		$dots = false;
		if ( $prev_next && $current && 1 < $current ){
			$link = str_replace('%_%', 2 == $current ? '' : $format, $base);
			$link = str_replace('%#%', $current - 1, $link);
			if ( $add_args ){
				$link = add_query_arg( $add_args, $link );
			}
			$link .= $add_fragment;
			$page_links[] = array('class' => 'prev page-numbers', 'link' => esc_url( apply_filters( 'paginate_links', $link )), 'title' => $prev_text);
		}
		for ( $n = 1; $n <= $total; $n++ ) {
			$n_display = number_format_i18n($n);
			if ( $n == $current ) {
				$page_links[] = array('class' => 'page-number current', 'title' => $n_display, 'text' => $n_display);
				$dots = true;
			} else {
				if ( $show_all || ( $n <= $end_size || ( $current && $n >= $current - $mid_size && $n <= $current + $mid_size ) || $n > $total - $end_size ) ) {
					$link = str_replace('%_%', 1 == $n ? '' : $format, $base);
					$link = str_replace('%#%', $n, $link);
					if ( $add_args ) {
						$link = add_query_arg( $add_args, $link );
					}
					$link = trailingslashit($link).ltrim($add_fragment, '/');
					$page_links[] = array('class' => 'page-number', 'link' => esc_url( apply_filters( 'paginate_links', $link ) ), 'title' => $n_display);
					$dots = true;
				} elseif ( $dots && !$show_all ) {
					$page_links[] = array('class' => 'dots', 'title' => __( '&hellip;' ));
					$dots = false;
				}
			}
		}
		if ( $prev_next && $current && ( $current < $total || -1 == $total ) ) {
			$link = str_replace('%_%', $format, $base);
			$link = str_replace('%#%', $current + 1, $link);
			if ( $add_args ) {
				$link = add_query_arg( $add_args, $link );
			}
			$link = trailingslashit($link).$add_fragment;
			$page_links[] = array('class' => 'next page-numbers', 'link' => esc_url( apply_filters( 'paginate_links', $link ) ), 'title' => $next_text);
		}
		return $page_links;
	}
}

class WPHelper extends TimberHelper {
	//for backwards compat, will remove eventually
}<|MERGE_RESOLUTION|>--- conflicted
+++ resolved
@@ -7,13 +7,10 @@
 		if (defined('WP_DISABLE_TRANSIENTS')){
 			$disable_transients = WP_DISABLE_TRANSIENTS;
 		}
-<<<<<<< HEAD
+
 		if (is_string($callback) && (false === ($data = get_transient($slug)) || $disable_transients)){
-			$cache_lock_slug = $slug.'_cachelock';
-=======
-		if (false === ($data = get_transient($slug)) || $disable_transients){
 			$cache_lock_slug = $slug.'_lock';
->>>>>>> 0e7ed0d3
+
 			if (get_transient($cache_lock_slug)){
 				//the server is currently executing the process.
 				//We're just gonna dump these users. Sorry!
