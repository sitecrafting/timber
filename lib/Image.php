--- conflicted
+++ resolved
@@ -329,8 +329,6 @@
 	}
 
 	/**
-<<<<<<< HEAD
-=======
 	 * Gets already loaded dimension values.
 	 *
 	 * @internal
@@ -350,7 +348,6 @@
 
 	/**
 	 * @param string $size a size known to WordPress (like "medium")
->>>>>>> 0a2b610c
 	 * @api
 	 * @example
 	 * ```twig
