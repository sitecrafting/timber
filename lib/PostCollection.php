--- conflicted
+++ resolved
@@ -14,7 +14,6 @@
  * @api
  */
 class PostCollection extends \ArrayObject {
-<<<<<<< HEAD
 
 	public function __construct( $posts = array(), $post_class = '' ) {
 		$returned_posts = self::init($posts, $post_class);
@@ -36,20 +35,6 @@
 		$posts_iterator = apply_filters('timber/class/posts_iterator', $posts_iterator, $returned_posts, $post_class);
 
 		parent::__construct($returned_posts, 0, $posts_iterator);
-=======
-	/**
-	 * PostCollection constructor.
-	 *
-	 * @api
-	 *
-	 * @param array  $posts      An array of posts.
-	 * @param string $post_class The post class to use.
-	 */
-	public function __construct( $posts = array(), $post_class = '\Timber\Post' ) {
-		$returned_posts = self::init( $posts, $post_class );
-
-		parent::__construct( $returned_posts, 0, 'Timber\PostsIterator' );
->>>>>>> 0a2b610c
 	}
 
 	protected static function init( $posts, $post_class ) {
@@ -58,6 +43,7 @@
 			$posts = array();
 		}
 		foreach ( $posts as $post_object ) {
+			// TODO create PostFactory once outside loop
 
 			$post = ( new PostFactory( $post_class ) )->get_object( $post_object );
 
