--- conflicted
+++ resolved
@@ -63,44 +63,8 @@
 		return $pids;
 	}
 
-<<<<<<< HEAD
-    static function loop_to_id() {
-        if (!self::wp_query_has_posts()) { return false; }
-=======
-	/**
-	 * @param array $results
-	 * @param string $PostClass
-	 * @return TimberPostsCollection
-	 * @deprecated since 0.21.1
-	 */
-	static function handle_post_results($results, $PostClass = 'TimberPost') {
-		$posts = array();
-		foreach ($results as $rid) {
-			$PostClassUse = $PostClass;
-			if (is_array($PostClass)) {
-				$post_type = get_post_type($rid);
-				$PostClassUse = 'TimberPost';
-				if (isset($PostClass[$post_type])) {
-					$PostClassUse = $PostClass[$post_type];
-				} else {
-					if (is_array($PostClass)) {
-						TimberHelper::error_log($post_type.' of '.$rid.' not found in ' . print_r($PostClass, true));
-					} else {
-						TimberHelper::error_log($post_type.' not found in '.$PostClass);
-					}
-				}
-			}
-			$post = new $PostClassUse($rid);
-			if (isset($post->ID)) {
-				$posts[] = $post;
-			}
-		}
-		return new TimberPostsCollection( $posts, $PostClass );
-	}
-
 	static function loop_to_id() {
 		if (!self::wp_query_has_posts()) { return false; }
->>>>>>> 8c0db452
 
 		global $wp_query;
 		$post_num = property_exists($wp_query, 'current_post')
