--- conflicted
+++ resolved
@@ -32,10 +32,6 @@
 	public $post_name;
 	public $url;
 
-<<<<<<< HEAD
-=======
-	public $PostClass = 'Timber\Post';
-
 	/**
 	 * Inherited property. Listed here to make it available in the documentation.
 	 *
@@ -64,7 +60,6 @@
 	 */
 	public $current_item_ancestor;
 
->>>>>>> fae59773
 	protected $_name;
 	protected $_menu_item_object_id;
 	protected $_menu_item_url;
@@ -88,14 +83,6 @@
 	}
 
 	/**
-<<<<<<< HEAD
-	 * @return string the label for the menu item
-	 */
-	public function __toString() {
-		return $this->name();
-	}
-
-	/**
 	 * Magic getter
 	 *
 	 * Checks to see if this object has the property/method, via Core::__get
@@ -119,11 +106,9 @@
 	/**
 	 * add a class the menu item should have
 	 * @param string  $class_name to be added
-=======
 	 * Add a CSS class the menu item should have.
 	 *
 	 * @param string $class_name CSS class name to be added.
->>>>>>> fae59773
 	 */
 	public function add_class( $class_name ) {
 		$this->classes[] = $class_name;
@@ -198,22 +183,21 @@
 	 * ```
 	 * @return mixed Whatever object (Timber\Post, Timber\Term, etc.) the menu item represents.
 	 */
-<<<<<<< HEAD
-	protected function get_master_object() {
-		if ( isset( $this->_menu_item_type ) ) {
-			switch ( $this->_menu_item_type ) {
+	protected function get_master_object()
+	{
+		if (isset($this->_menu_item_type)) {
+			switch ($this->_menu_item_type) {
 				case 'taxonomy':
-					return TermFactory::get( $this->object_id );
+					return TermFactory::get($this->object_id);
 					break;
 				default:
-					return PostFactory::get( $this->object_id );
+					return PostFactory::get($this->object_id);
 					break;
 			}
 		}
 
 		return null;
-
-=======
+	}
 	public function master_object() {
 		if ( isset($this->_menu_item_object_id) ) {
 			return new $this->PostClass($this->_menu_item_object_id);
@@ -221,7 +205,6 @@
 		if ( isset($this->menu_object) ) {
 			return new $this->PostClass($this->menu_object);
 		}
->>>>>>> fae59773
 	}
 
 	/**
