<?php

/**
 * This is the object you use to access or extend WordPress posts. Think of it as Timber's (more accessible) version of WP_Post. This is used throughout Timber to represent posts retrieved from WordPress making them available to Twig templates. See the PHP and Twig examples for an example of what it's like to work with this object in your code.
 * @example
 * ```php
 * <?php
 * // single.php, see connected twig example
 * $context = Timber::get_context();
 * $context['post'] = new TimberPost(); // It's a new TimberPost object, but an existing post from WordPress.
 * Timber::render('single.twig', $context);
 * ?>
 * ```
 * ```twig
 * {# single.twig #}
 * <article>
 *     <h1 class="headline">{{post.post_title}}</h1>
 *     <div class="body">
 *         {{post.content}}
 *     </div>
 * </article>
 * ```
 *
 * @package Timber
 */
class TimberPost extends TimberCore implements TimberCoreInterface {

	/**
	 * @var string $ImageClass the name of the class to handle images by default
	 */
	public $ImageClass = 'TimberImage';
	
	/**
	 * @var string $PostClass the name of the class to handle posts by default
	 */
	public $PostClass = 'TimberPost';
	
	/**
	 * @var string $object_type what does this class represent in WordPress terms?
	 */
	public $object_type = 'post';
	
	/**
	 * @var string $representation what does this class represent in WordPress terms?
	 */
	public static $representation = 'post';
	
	/**
	 * @internal
	 * @var string $_content stores the processed content internally
	 */
	protected $_content;
	
	/**
	 * @internal
	 * @var array $_get_terms stores the results of a get_terms method call
	 */
	protected $_get_terms;
	
	/**
	 * @var string $_permalink the returned permalink from WP's get_permalink function
	 */
	protected $_permalink;
	
	/**
	 * @var array $_next stores the results of the next TimberPost in a set inside an array (in order to manage by-taxonomy)
	 */
	protected $_next = array();
	
	/**
	 * @var array $_prev stores the results of the previous TimberPost in a set inside an array (in order to manage by-taxonomy)
	 */
	protected $_prev = array();

	/**
	 * @api
	 * @var string $class stores the CSS classes for the post (ex: "post post-type-book post-123")
	 */
	public $class;
	
	/**
	 * @deprecated since 0.21.7
	 * @var string $display_date @deprecated stores the display date (ex: "October 6, 1984"),
	 */
	public $display_date;
	
	/**
	 * @api
	 * @var string $id the numeric WordPress id of a post
	 */
	public $id;
	
	/**
	 * @var string 	$ID 			the numeric WordPress id of a post, capitalized to match WP usage
	 */
	public $ID;

	/**
	 * @var int 	$post_author 	the numeric ID of the a post's author corresponding to the wp_user dtable
	 */
	public $post_author;

	/**
	 * @var string 	$post_content 	the raw text of a WP post as stored in the database
	 */
	public $post_content;
	
	/**
	 * @var string 	$post_date 		the raw date string as stored in the WP database, ex: 2014-07-05 18:01:39
	 */
	public $post_date;
	
	/**
	 * @var string 	$post_exceprt 	the raw text of a manual post exceprt as stored in the database
	 */
	public $post_excerpt;

	/**
	 * @var int 		$post_parent 	the numeric ID of a post's parent post
	 */
	public $post_parent;

	/**
	 * @api
	 * @var string 		$post_status 	the status of a post ("draft", "publish", etc.)
	 */
	public $post_status;

	/**
	 * @var string 	$post_title 	the raw text of a post's title as stored in the database
	 */
	public $post_title;

	/**
	 * @api
	 * @var string 	$post_type 		the name of the post type, this is the machine name (so "my_custom_post_type" as opposed to "My Custom Post Type")
	 */
	public $post_type;

	/**
	 * @api
	 * @var string 	$slug 		the URL-safe slug, this corresponds to the poorly-named "post_name" in the WP database, ex: "hello-world"
	 */
	public $slug;

	/**
	 * If you send the constructor nothing it will try to figure out the current post id based on being inside The_Loop
	 * @example
	 * ```php
	 * $post = new TimberPost();
	 * $other_post = new TimberPost($random_post_id);
	 * ```
	 * @param mixed $pid
	 */
	public function __construct($pid = null) {
		$pid = $this->determine_id( $pid );
		$this->init($pid);
	}

	/**
	 * tries to figure out what post you want to get if not explictly defined (or if it is, allows it to be passed through)
	 * @internal
	 * @param mixed a value to test against
	 * @return int the numberic id we should be using for this post object
	 */
	protected function determine_id($pid) {
		global $wp_query;
		if ( $pid === null &&
			isset($wp_query->queried_object_id)
			&& $wp_query->queried_object_id
			&& isset($wp_query->queried_object)
			&& is_object($wp_query->queried_object)
			&& get_class($wp_query->queried_object) == 'WP_Post'
			) {
			$pid = $wp_query->queried_object_id;
		} else if ( $pid === null && $wp_query->is_home && isset($wp_query->queried_object_id) && $wp_query->queried_object_id )  {
			//hack for static page as home page
			$pid = $wp_query->queried_object_id;
		} else if ( $pid === null ) {
			$gtid = false;
			$maybe_post = get_post();
			if ( isset($maybe_post->ID) ){
				$gtid = true;
			}
			if ( $gtid ) {
				$pid = get_the_ID();
			}
			if ( !$pid ) {
				global $wp_query;
				if ( isset($wp_query->query['p']) ) {
					$pid = $wp_query->query['p'];
				}
			}
		}
		if ( $pid === null && ($pid_from_loop = TimberPostGetter::loop_to_id()) ) {
			$pid = $pid_from_loop;
		}
		return $pid;
	}

	/**
	 * Outputs the title of the post if you do something like `<h1>{{post}}</h1>`
	 * @return string
	 */
	public function __toString() {
		return $this->title();
	}


	/**
	 * Initializes a TimberPost
	 * @internal
	 * @param int|bool $pid
	 */
	protected function init($pid = false) {
		if ( $pid === false ) {
			$pid = get_the_ID();
		}
		if ( is_numeric($pid) ) {
			$this->ID = $pid;
		}
		$post_info = $this->get_info($pid);
		$this->import($post_info);
		/* deprecated, adding for support for older themes */
		$this->display_date = $this->date();
		//cant have a function, so gots to do it this way
		$post_class = $this->post_class();
		$this->class = $post_class;
	}

	/**
	 * Get the URL that will edit the current post/object
	 * @internal
	 * @see TimberPost::edit_link
	 * @return bool|string
	 */
	function get_edit_url() {
		if ( $this->can_edit() ) {
			return get_edit_post_link($this->ID);
		}
	}

	/**
	 * updates the post_meta of the current object with the given value
	 * @param string $field
	 * @param mixed $value
	 */
	public function update( $field, $value ) {
		if ( isset($this->ID) ) {
			update_post_meta($this->ID, $field, $value);
			$this->$field = $value;
		}
	}


	/**
	 * takes a mix of integer (post ID), string (post slug), 
	 * or object to return a WordPress post object from WP's built-in get_post() function
	 * @internal
	 * @param mixed $pid
	 * @return WP_Post on success
	 */
	protected function prepare_post_info( $pid = 0 ) {
		if ( is_string($pid) || is_numeric($pid) || (is_object($pid) && !isset($pid->post_title)) || $pid === 0 ) {
			$pid = self::check_post_id($pid);
			$post = get_post($pid);
			if ( $post ) {
				return $post;
			} else {
				$post = get_page($pid);
				return $post;
			}
		}
		//we can skip if already is WP_Post
		return $pid;
	}


	/**
	 * helps you find the post id regardless of whether you send a string or whatever
	 * @param integer $pid ;
	 * @internal
	 * @return integer ID number of a post
	 */
	protected function check_post_id( $pid ) {
		if ( is_numeric($pid) && $pid === 0 ) {
			$pid = get_the_ID();
			return $pid;
		}
		if ( !is_numeric($pid) && is_string($pid) ) {
			$pid = self::get_post_id_by_name($pid);
			return $pid;
		}
		if ( !$pid ) {
			return null;
		}
		return $pid;
	}


	/**
	 * get_post_id_by_name($post_name)
	 * @internal
	 * @param string $post_name
	 * @return int
	 */
	static function get_post_id_by_name($post_name) {
		global $wpdb;
		$query = $wpdb->prepare("SELECT ID FROM $wpdb->posts WHERE post_name = %s LIMIT 1", $post_name);
		$result = $wpdb->get_row($query);
		if (!$result) {
			return null;
		}
		return $result->ID;
	}

	/**
	 * get a preview of your post, if you have an excerpt it will use that,
	 * otherwise it will pull from the post_content.
	 * If there's a <!-- more --> tag it will use that to mark where to pull through.
	 * @api
	 * @example 
	 * ```twig
	 * <p>{{post.get_preview(50)}}</p>
	 * ```
	 * @param int $len The number of words that WP should use to make the tease. (Isn't this better than [this mess](http://wordpress.org/support/topic/changing-the-default-length-of-the_excerpt-1?replies=14)?). If you've set a post_excerpt on a post, we'll use that for the preview text; otherwise the first X words of the post_content
	 * @param bool $force What happens if your custom post excerpt is longer then the length requested? By default (`$force = false`) it will use the full `post_excerpt`. However, you can set this to true to *force* your excerpt to be of the desired length
	 * @param string $readmore The text you want to use on the 'readmore' link
	 * @param bool $strip Strip tags? yes or no. tell me!
	 * @return string of the post preview
	 */
	function get_preview($len = 50, $force = false, $readmore = 'Read More', $strip = true) {
		$text = '';
		$trimmed = false;
		if ( isset($this->post_excerpt) && strlen($this->post_excerpt) ) {
			if ( $force ) {
				$text = TimberHelper::trim_words($this->post_excerpt, $len, false);
				$trimmed = true;
			} else {
				$text = $this->post_excerpt;
			}
		}
		if ( !strlen($text) && preg_match('/<!--\s?more(.*?)?-->/', $this->post_content, $readmore_matches) ) {
			$pieces = explode($readmore_matches[0], $this->post_content);
			$text = $pieces[0];
			if ( $force ) {
				$text = TimberHelper::trim_words($text, $len, false);
				$trimmed = true;
			}
			$text = do_shortcode( $text );
		}
		if ( !strlen($text) ) {
			$text = TimberHelper::trim_words($this->get_content(), $len, false);
			$trimmed = true;
		}
		if ( !strlen(trim($text)) ) {
			return trim($text);
		}
		if ( $strip ) {
			$text = trim(strip_tags($text));
		}
		if ( strlen($text) ) {
			$text = trim($text);
			$last = $text[strlen($text) - 1];
			if ( $last != '.' && $trimmed ) {
				$text .= ' &hellip; ';
			}
			if ( !$strip ) {
				$last_p_tag = strrpos($text, '</p>');
				if ( $last_p_tag !== false ) {
					$text = substr($text, 0, $last_p_tag);
				}
				if ( $last != '.' && $trimmed ) {
					$text .= ' &hellip; ';
				}
			}
			if ( $readmore && isset($readmore_matches) && !empty($readmore_matches[1]) ) {
				$text .= ' <a href="' . $this->get_permalink() . '" class="read-more">' . trim($readmore_matches[1]) . '</a>';
			} elseif ( $readmore ) {
				$text .= ' <a href="' . $this->get_permalink() . '" class="read-more">' . trim($readmore) . '</a>';
			}
			if ( !$strip ) {
				$text .= '</p>';
			}
		}
		return trim($text);
	}

	/**
	 * gets the post custom and attaches it to the current object
	 * @internal
	 * @param bool|int $pid a post ID number
	 */
	function import_custom( $pid = false ) {
		if ( !$pid ) {
			$pid = $this->ID;
		}
		$customs = $this->get_post_custom($pid);
		$this->import($customs);
	}

	/**
	 * Used internally to fetch the metadata fields (wp_postmeta table)
	 * and attach them to our TimberPost object
	 * @internal
	 * @param int $pid
	 * @return array
	 */
	protected function get_post_custom( $pid ) {
		apply_filters('timber_post_get_meta_pre', array(), $pid, $this);
		$customs = get_post_custom($pid);
		if ( !is_array($customs) || empty($customs) ) {
			return array();
		}
		foreach ( $customs as $key => $value ) {
			if ( is_array($value) && count($value) == 1 && isset($value[0]) ) {
				$value = $value[0];
			}
			$customs[$key] = maybe_unserialize($value);
		}
		$customs = apply_filters('timber_post_get_meta', $customs, $pid, $this);
		return $customs;
	}

	/**
	 * @internal
	 * @see TimberPost::thumbnail
	 * @return null|TimberImage
	 */
	function get_thumbnail() {
		if ( function_exists('get_post_thumbnail_id') ) {
			$tid = get_post_thumbnail_id($this->ID);
			if ( $tid ) {
				return new $this->ImageClass($tid);
			}
		}
	}

	/**
	 * @internal
	 * @see TimberPost::link
	 * @return string
	 */
	function get_permalink() {
		if ( isset($this->_permalink) ) {
			return $this->_permalink;
		}
		$this->_permalink = get_permalink($this->ID);
		return $this->_permalink;
	}

	/**
	 * get the permalink for a post object
	 * In your templates you should use link:
	 * <a href="{{post.link}}">Read my post</a>
	 * @internal
	 * @return string
	 */
	function get_link() {
		return $this->get_permalink();
	}

	/**
	 * Get the next post in WordPress's ordering
	 * @internal
	 * @param bool $taxonomy
	 * @return TimberPost|boolean
	 */
	function get_next( $taxonomy = false ) {
		if ( !isset($this->_next) || !isset($this->_next[$taxonomy]) ) {
			global $post;
			$this->_next = array();
			$old_global = $post;
			$post = $this;
			if ( $taxonomy ) {
				$adjacent = get_adjacent_post(true, '', false, $taxonomy);
			} else {
				$adjacent = get_adjacent_post(false, '', false);
			}

			if ( $adjacent ) {
				$this->_next[$taxonomy] = new $this->PostClass($adjacent);
			} else {
				$this->_next[$taxonomy] = false;
			}
			$post = $old_global;
		}
		return $this->_next[$taxonomy];
	}

	/**
	 * Get a data array of pagination so you can navigate to the previous/next for a paginated post
	 * @return array
	 */
	public function get_pagination() {
		global $post, $page, $numpages, $multipage;
		$post = $this;
		$ret = array();
		if ( $multipage ) {
			for ( $i = 1; $i <= $numpages; $i++ ) {
				$link = self::get_wp_link_page($i);
				$data = array('name' => $i, 'title' => $i, 'text' => $i, 'link' => $link);
				if ( $i == $page ) {
					$data['current'] = true;
				}
				$ret['pages'][] = $data;
			}
			$i = $page - 1;
			if ( $i ) {
				$link = self::get_wp_link_page($i);
				$ret['prev'] = array('link' => $link);
			}
			$i = $page + 1;
			if ( $i <= $numpages ) {
				$link = self::get_wp_link_page($i);
				$ret['next'] = array('link' => $link);
			}
		}
		return $ret;
	}

	/**
	 * @param int $i
	 * @return string
	 */
	protected static function get_wp_link_page($i) {
		$link = _wp_link_page($i);
		$link = new SimpleXMLElement($link . '</a>');
		if ( isset($link['href']) ) {
			return $link['href'];
		}
		return '';
	}

	/**
	 * Get the permalink for a post, but as a relative path
	 * For example, where {{post.link}} would return "http://example.org/2015/07/04/my-cool-post"
	 * this will return the relative version: "/2015/07/04/my-cool-post"
	 * @internal
	 * @return string
	 */
	function get_path() {
		return TimberURLHelper::get_rel_url($this->get_link());
	}

	/**
	 * Get the next post in WordPress's ordering
	 * @internal
	 * @param bool $taxonomy
	 * @return TimberPost|boolean
	 */
	function get_prev( $taxonomy = false ) {
		if ( isset($this->_prev) && isset($this->_prev[$taxonomy]) ) {
			return $this->_prev[$taxonomy];
		}
		global $post;
		$old_global = $post;
		$post = $this;
		$within_taxonomy = ($taxonomy) ? $taxonomy : 'category';
		$adjacent = get_adjacent_post(($taxonomy), '', true, $within_taxonomy);
		$prev_in_taxonomy = false;
		if ( $adjacent ) {
			$prev_in_taxonomy = new $this->PostClass($adjacent);
		}
		$this->_prev[$taxonomy] = $prev_in_taxonomy;
		$post = $old_global;
		return $this->_prev[$taxonomy];
	}

	/**
	 * Get the parent post of the post
	 * @internal
	 * @return bool|TimberPost
	 */
	function get_parent() {
		if ( !$this->post_parent ) {
			return false;
		}
		return new $this->PostClass($this->post_parent);
	}

	/**
	 * Gets a User object from the author of the post
	 * @internal
	 * @see TimberPost::author
	 * @return bool|TimberUser
	 */
	function get_author() {
		if ( isset($this->post_author) ) {
			return new TimberUser($this->post_author);
		}
	}

	/**
	 * @internal
	 * @return bool|TimberUser
	 */
	function get_modified_author() {
		$user_id = get_post_meta($this->ID, '_edit_last', true);
		return ($user_id ? new TimberUser($user_id) : $this->get_author());
	}

	/**
	 * Used internally by init, etc. to build TimberPost object
	 * @internal
	 * @param  int $pid
	 * @return null|object|WP_Post
	 */
	protected function get_info($pid) {
		$post = $this->prepare_post_info($pid);
		if ( !isset($post->post_status) ) {
			return null;
		}
		$post->status = $post->post_status;
		$post->id = $post->ID;
		$post->slug = $post->post_name;
		$customs = $this->get_post_custom($post->ID);
		$post->custom = $customs;
		$post = (object) array_merge((array)$customs, (array)$post);
		return $post;
	}

	/**
	 * Get the human-friendly date that should actually display in a .twig template
	 * @deprecated since 0.20.0
	 * @see TimberPost::date
	 * @param string $use
	 * @return string
	 */
	function get_display_date( $use = 'post_date' ) {
		return date(get_option('date_format'), strtotime($this->$use));
	}

	/**
	 * @internal
	 * @see TimberPost::date
	 * @param  string $date_format
	 * @return string
	 */
	function get_date( $date_format = '' ) {
		$df = $date_format ? $date_format : get_option('date_format');
		$the_date = (string)mysql2date($df, $this->post_date);
		return apply_filters('get_the_date', $the_date, $date_format);
	}

	/**
	 * @internal
	 * @param  string $date_format
	 * @return string
	 */
	function get_modified_date( $date_format = '' ) {
		$df = $date_format ? $date_format : get_option('date_format');
		$the_time = $this->get_modified_time($df);
		return apply_filters('get_the_modified_date', $the_time, $date_format);
	}

	/**
	 * @internal
	 * @param  string $time_format
	 * @return string
	 */
	function get_modified_time( $time_format = '' ) {
		$tf = $time_format ? $time_format : get_option('time_format');
		$the_time = get_post_modified_time($tf, false, $this->ID, true);
		return apply_filters('get_the_modified_time', $the_time, $time_format);
	}

	/**
	 * @internal
	 * @see TimberPost::children
	 * @param string 		$post_type
	 * @param bool|string 	$childPostClass
	 * @return array
	 */
	function get_children( $post_type = 'any', $childPostClass = false ) {
		if ( $childPostClass === false ) {
			$childPostClass = $this->PostClass;
		}
		if ( $post_type == 'parent' ) {
			$post_type = $this->post_type;
		}
		$children = get_children('post_parent=' . $this->ID . '&post_type=' . $post_type . '&numberposts=-1&orderby=menu_order title&order=ASC');
		foreach ( $children as &$child ) {
			$child = new $childPostClass($child->ID);
		}
		$children = array_values($children);
		return $children;
	}

	/**
	 * Get the comments for a post
	 * @internal
	 * @see TimberPost::comments
	 * @param int $ct
	 * @param string $order
	 * @param string $type
	 * @param string $status
	 * @param string $CommentClass
	 * @return array|mixed
	 */
<<<<<<< HEAD
	function get_comments( $ct = 0, $order = 'wp', $type = 'comment', $status = 'approve', $CommentClass = 'TimberComment' ) {
=======
	function get_comments($ct = 0, $order = 'wp', $type = 'comment', $status = 'approve', $CommentClass = 'TimberComment') {
		global $overridden_cpage;

>>>>>>> fe62fdc6
		$args = array('post_id' => $this->ID, 'status' => $status, 'order' => $order);
		if ( $ct > 0 ) {
			$args['number'] = $ct;
		}
		if ( $order == 'wp' ) {
			$args['order'] = get_option('comment_order');
		}

		$comments = get_comments($args);
		$tComments = array();

<<<<<<< HEAD
		foreach( $comments as $key => &$comment ) {
			$tComment = new $CommentClass($comment);
			$tComments[$tComment->id] = $tComment;
		}
=======
		$overridden_cpage = false;
		if ( '' == get_query_var('cpage') && get_option('page_comments') ) {
			set_query_var( 'cpage', 'newest' == get_option('default_comments_page') ? get_comment_pages_count() : 1 );
			$overridden_cpage = true;
		}

        foreach($comments as $key => &$comment) {
            $tComment = new $CommentClass($comment);
            $tComments[$tComment->id] = $tComment;
        }

        foreach($tComments as $key => $comment) {
            if ($comment->is_child()) {
                unset($tComments[$comment->id]);
>>>>>>> fe62fdc6

		foreach( $tComments as $key => $comment ) {
			if ( $comment->is_child() ) {
				unset($tComments[$comment->id]);

				if ( isset($tComments[$comment->comment_parent]) ) {
					$tComments[$comment->comment_parent]->children[] = $comment;
				}
			}
		}
		$tComments = array_values($tComments);

		return $tComments;
	}

	/**
	 * Get the categories for a post
	 * @internal
	 * @see TimberPost::categories
	 * @return array of TimberTerms
	 */
	function get_categories() {
		return $this->get_terms('category');
	}

	/**
	 * @internal
	 * @see TimberPost::category
	 * @return mixed
	 */
	function get_category( ) {
		$cats = $this->get_categories();
		if ( count($cats) && isset($cats[0]) ) {
			return $cats[0];
		}
	}

	/**
	 * @internal
	 * @param string $tax
	 * @param bool $merge
	 * @param string $TermClass
	 * @return array
	 */
	function get_terms( $tax = '', $merge = true, $TermClass = 'TimberTerm' ) {
		if ( is_string($merge) && class_exists($merge) ) {
			$TermClass = $merge;
		}
		if ( is_string($tax) ) {
			if ( isset($this->_get_terms) && isset($this->_get_terms[$tax]) ) {
				return $this->_get_terms[$tax];
			}
		}
		if ( !strlen($tax) || $tax == 'all' || $tax == 'any' ) {
			$taxs = get_object_taxonomies($this->post_type);
		} else if ( is_array($tax) ) {
			$taxs = $tax;
		} else {
			$taxs = array($tax);
		}
		$ret = array();
		foreach ( $taxs as $tax ) {
			if ( $tax == 'tags' || $tax == 'tag' ) {
				$tax = 'post_tag';
			} else if ( $tax == 'categories' ) {
				$tax = 'category';
			}
			$terms = wp_get_post_terms($this->ID, $tax);
			if ( !is_array($terms) && is_object($terms) && get_class($terms) == 'WP_Error' ) {
				//something is very wrong
				TimberHelper::error_log('You have an error retrieving terms on a post in timber-post.php:628');
				TimberHelper::error_log('tax = ' . $tax);
				TimberHelper::error_log($terms);
			} else {
				foreach ( $terms as &$term ) {
					$term = new $TermClass($term->term_id, $tax);
				}
				if ( $merge && is_array($terms) ) {
					$ret = array_merge($ret, $terms);
				} else if ( count($terms) ) {
					$ret[$tax] = $terms;
				}
			}
		}
		if ( !isset($this->_get_terms) ) {
			$this->_get_terms = array();
		}
		$this->_get_terms[$tax] = $ret;
		return $ret;
	}

	/**
	 * @param string|int $term_name_or_id
	 * @param string $taxonomy
	 * @return bool
	 */
	function has_term( $term_name_or_id, $taxonomy = 'all' ) {
		if ( $taxonomy == 'all' || $taxonomy == 'any' ) {
			$taxes = get_object_taxonomies($this->post_type, 'names');
			$ret = false;
			foreach ( $taxes as $tax ) {
				if ( has_term($term_name_or_id, $tax, $this->ID) ) {
					$ret = true;
					break;
				}
			}
			return $ret;
		}
		return has_term($term_name_or_id, $taxonomy, $this->ID);
	}

	/**
	 * @param string $field
	 * @return TimberImage
	 */
	function get_image( $field ) {
		return new $this->ImageClass($this->$field);
	}

	/**
	 * Gets an array of tags for you to use
	 * @internal
	 * @example 
	 * ```twig
	 * <ul class="tags">
	 *     {% for tag in post.tags %}
	 *         <li>{{tag.name}}</li>
	 *     {% endfor %}
	 * </ul>
	 * ```
	 * @return array
	 */
	function get_tags() {
		return $this->get_terms('tags');
	}

	/**
	 * Outputs the title with filters applied
	 * @internal
	 * @example
	 * ```twig
	 * <h1>{{post.get_title}}</h1>
	 * ```
	 * ```html
	 * <h1>Hello World!</h1>
	 * ```
	 * @return string
	 */
	function get_title() {
		return apply_filters('the_title', $this->post_title, $this->ID);
	}

	/**
	 * Displays the content of the post with filters, shortcodes and wpautop applied
	 * @example
	 * ```twig
	 * <div class="article-text">{{post.get_content}}</div>
	 * ```
	 * ```html
	 * <div class="article-text"><p>Blah blah blah</p><p>More blah blah blah.</p></div>
	 * ```
	 * @param int $len
	 * @param int $page
	 * @return string
	 */
	function get_content( $len = 0, $page = 0 ) {
		if ( $len == 0 && $page == 0 && $this->_content ) {
			return $this->_content;
		}
		$content = $this->post_content;
		if ( $len ) {
			$content = wp_trim_words($content, $len);
		}
		if ( $page ) {
			$contents = explode('<!--nextpage-->', $content);
			$page--;
			if ( count($contents) > $page ) {
				$content = $contents[$page];
			}
		}
		$content = apply_filters('the_content', ($content));
		if ( $len == 0 && $page == 0 ) {
			$this->_content = $content;
		}
		return $content;
	}

	/**
	 * @return string
	 */
	function get_paged_content() {
		global $page;
		return $this->get_content(0, $page);
	}
	/**
	 *
	 * Here is my summary
	 * @example
	 * ```twig
	 * This post is from <span>{{ post.get_post_type.labels.plural }}</span>
	 * ```
	 *
	 * ```html
	 * This post is from <span>Recipes</span>
	 * ```
	 * @return mixed
	 */
	public function get_post_type() {
		return get_post_type_object($this->post_type);
	}

	/**
	 * @return int
	 */
	public function get_comment_count() {
		if ( isset($this->ID) ) {
			return get_comments_number($this->ID);
		} else {
			return 0;
		}
	}

	/**
	 * @param string $field_name
	 * @return mixed
	 */
	public function get_field( $field_name ) {
		$value = apply_filters('timber_post_get_meta_field_pre', null, $this->ID, $field_name, $this);
		if ( $value === null ) {
			$value = get_post_meta($this->ID, $field_name);
			if ( is_array($value) && count($value) == 1 ) {
				$value = $value[0];
			}
			if ( is_array($value) && count($value) == 0 ) {
				$value = null;
			}
		}
		$value = apply_filters('timber_post_get_meta_field', $value, $this->ID, $field_name, $this);
		return $value;
	}

	/**
	 * @param string $field_name
	 */
	function import_field( $field_name ) {
		$this->$field_name = $this->get_field($field_name);
	}

	/**
	 * @internal
	 * @return mixed
	 */
	function get_format() {
		return get_post_format($this->ID);
	}

	/**
	 * Get the CSS classes for a post. For usage you should use `{{post.class}}` instead of `{{post.post_class}}`
	 * @internal
	 * @param string $class additional classes you want to add
	 * @see TimberPost::$class
	 * @example
	 * ```twig
	 * <article class="{{ post.class }}">
	 *    {# Some stuff here #}
	 * </article>
	 * ```
	 *  
	 * ```html
	 * <article class="post-2612 post type-post status-publish format-standard has-post-thumbnail hentry category-data tag-charleston-church-shooting tag-dylann-roof tag-gun-violence tag-hate-crimes tag-national-incident-based-reporting-system">
	 *    {# Some stuff here #}
	 * </article>
	 * ```
	 * @return string a space-seperated list of classes
	 */
	public function post_class( $class='' ) {
		global $post;
		$old_global_post = $post;
		$post = $this;
		$class_array = get_post_class($class, $this->ID);
		$post = $old_global_post;
		if ( is_array($class_array) ){
			return implode(' ', $class_array);
		}
		return $class_array;
	}

	// Docs

	/**
	 * @return array
	 * @codeCoverageIgnore
	 */
	public function get_method_values() {
		$ret = parent::get_method_values();
		$ret['author'] = $this->author();
		$ret['categories'] = $this->categories();
		$ret['category'] = $this->category();
		$ret['children'] = $this->children();
		$ret['comments'] = $this->comments();
		$ret['content'] = $this->content();
		$ret['edit_link'] = $this->edit_link();
		$ret['format'] = $this->format();
		$ret['link'] = $this->link();
		$ret['next'] = $this->next();
		$ret['pagination'] = $this->pagination();
		$ret['parent'] = $this->parent();
		$ret['path'] = $this->path();
		$ret['prev'] = $this->prev();
		$ret['terms'] = $this->terms();
		$ret['tags'] = $this->tags();
		$ret['thumbnail'] = $this->thumbnail();
		$ret['title'] = $this->title();
		return $ret;
	}

	/**
	 * Return the author of a post
	 * @api
	 * @example
	 * ```twig
	 * <h1>{{post.title}}</h1>
	 * <p class="byline">
	 *     <a href="{{post.author.link}}">{{post.author.name}}</a>
	 * </p>
	 * ```
	 * @return TimberUser|bool A TimberUser object if found, false if not
	 */
	public function author() {
		return $this->get_author();
	}

	/**
	 * Get the author (WordPress user) who last modified the post
	 * @example
	 * ```twig
	 * Last updated by {{ post.modified_author.name }}
	 * ```
	 * ```html
	 * Last updated by Harper Lee
	 * ```
	 * @return TimberUser|bool A TimberUser object if found, false if not
	 */
	public function modified_author() {
		return $this->get_modified_author();
	}

	/**
	 * Get the categoires on a particular post
	 * @api
	 * @return array of TimberTerms
	 */
	public function categories() {
		return $this->get_terms('category');
	}

	/**
	 * Returns a category attached to a post
	 * @api
	 * If mulitpuile categories are set, it will return just the first one
	 * @return TimberTerm|null
	 */
	public function category() {
		return $this->get_category();
	}

	/**
	 * Returns an array of children on the post as TimberPosts
	 * (or other claass as you define).
	 * @api
	 * @example
	 * ```twig
	 * {% if post.children %}
	 *     Here are the child pages:
	 *     {% for child in page.children %}
	 *         <a href="{{ child.link }}">{{ child.title }}</a>
	 *     {% endfor %}
	 * {% endif %}
	 * ```
	 * @param string $post_type _optional_ use to find children of a particular post type (attachment vs. page for example). You might want to restrict to certain types of children in case other stuff gets all mucked in there. You can use 'parent' to use the parent's post type
	 * @param string|bool $childPostClass _optional_ a custom post class (ex: 'MyTimberPost') to return the objects as. By default (false) it will use TimberPost::$post_class value. 
	 * @return array
	 */
	public function children( $post_type = 'any', $childPostClass = false ) {
		return $this->get_children( $post_type, $childPostClass );
	}

	/**
	 * Gets the comments on a TimberPost and returns them as an array of [TimberComments](#TimberComment) (or whatever comment class you set).
	 * @api
	 * @param int $count Set the number of comments you want to get. `0` is analogous to "all"
	 * @param string $order use ordering set in WordPress admin, or a different scheme
	 * @param string $type For when other plugins use the comments table for their own special purposes, might be set to 'liveblog' or other depending on what's stored in yr comments table
	 * @param string $status Could be 'pending', etc.
	 * @param string $CommentClass What class to use when returning Comment objects. As you become a Timber pro, you might find yourself extending TimberComment for your site or app (obviously, totally optional)
	 * @example
	 * ```twig
	 * {# single.twig #}
	 * <h4>Comments:</h4>
	 * {% for comment in post.comments %}
	 * 	<div class="comment-{{comment.ID}} comment-order-{{loop.index}}">
	 * 		<p>{{comment.author.name}} said:</p>
	 * 		<p>{{comment.content}}</p>
	 * 	</div>
	 * {% endfor %}
	 * ```
	 * @return bool|array
	 */
	public function comments( $count = 0, $order = 'wp', $type = 'comment', $status = 'approve', $CommentClass = 'TimberComment' ) {
		return $this->get_comments($count, $order, $type, $status, $CommentClass);
	}

	/**
	 * Gets the actual content of a WP Post, as opposed to post_content this will run the hooks/filters attached to the_content. \This guy will return your posts content with WordPress filters run on it (like for shortcodes and wpautop).
	 * @api
	 * @example
	 * ```twig
	 * <div class="article">
	 *     <h2>{{post.title}}</h2>
	 *     <div class="content">{{ post.content }}</div>
	 * </div>
	 * ```
	 * @param int $page
	 * @return string
	 */
	public function content( $page = 0 ) {
		return $this->get_content(0, $page);
	}

	/**
	 * @return string
	 */
	public function paged_content() {
		return $this->get_paged_content();
	}

	/**
	 * Get the date to use in your template!
	 * @api
	 * @example
	 * ```twig
	 * Published on {{ post.date }} // Uses WP's formatting set in Admin
	 * OR
	 * Published on {{ post.date | date('F jS') }} // Jan 12th
	 * ```
	 *
	 * ```html
	 * Published on January 12, 2015
	 * OR
	 * Published on Jan 12th
	 * ```
	 * @param string $date_format
	 * @return string
	 */
	public function date( $date_format = '' ) {
		return $this->get_date($date_format);
	}

	/**
	 * @return bool|string
	 */
	public function edit_link() {
		return $this->get_edit_url();
	}

	/**
	 * @api
	 * @return mixed
	 */
	public function format() {
		return $this->get_format();
	}

	/**
	 * get the permalink for a post object
	 * @api
	 * @example
	 * ```twig
	 * <a href="{{post.link}}">Read my post</a>
	 * ```
	 * @return string ex: http://example.org/2015/07/my-awesome-post
	 */
	public function link() {
		return $this->get_permalink();
	}

	/**
	 * @param string $field_name
	 * @return mixed
	 */
	public function meta( $field_name = null ) {
		if ( $field_name === null ) {
			//on the off-chance the field is actually named meta
			$field_name = 'meta';
		}
		return $this->get_field($field_name);
	}

	/**
	 * @return string
	 */
	public function name(){
		return $this->title();
	}

	/**
	 * @param string $date_format
	 * @return string
	 */
	public function modified_date( $date_format = '' ) {
		return $this->get_modified_date($date_format);
	}

	/**
	 * @param string $time_format
	 * @return string
	 */
	public function modified_time( $time_format = '' ) {
		return $this->get_modified_time($time_format);
	}

	/**
	 * @api
	 * @param bool $in_same_cat
	 * @return mixed
	 */
	public function next( $in_same_cat = false ) {
		return $this->get_next($in_same_cat);
	}

	/**
	 * @return array
	 */
	public function pagination() {
		return $this->get_pagination();
	}

	/**
	 * Gets the parent (if one exists) from a post as a TimberPost object (or whatever is set in TimberPost::$PostClass)
	 * @api
	 * @example
	 * ```twig
	 * Parent page: <a href="{{ post.parent.link }}">{{ post.parent.title }}</a>
	 * ```
	 * @return bool|TimberPost
	 */
	public function parent() {
		return $this->get_parent();
	}

	/**
	 * Gets the relative path of a WP Post, so while link() will return http://example.org/2015/07/my-cool-post
	 * this will return just /2015/07/my-cool-post
	 * @api
	 * @example
	 * ```twig
	 * <a href="{{post.path}}">{{post.title}}</a>
	 * ```
	 * @return string
	 */
	public function path() {
		return $this->get_path();
	}

	/**
	 * @deprecated use link() instead
	 * @return string
	 */
	public function permalink() {
		return $this->get_permalink();
	}

	/**
	 * Get the previous post in a set
	 * @api
	 * @example
	 * ```twig
	 * <h4>Prior Entry:</h4>
	 * <h3>{{post.prev.title}}</h3>
	 * <p>{{post.prev.get_preview(25)}}</p>
	 * ```
	 * @param bool $in_same_cat
	 * @return mixed
	 */
	public function prev( $in_same_cat = false ) {
		return $this->get_prev($in_same_cat);
	}

	/**
	 * Get the terms associated with the post
	 * This goes across all taxonomies by default
	 * @api
	 * @param string $tax What taxonomy to pull from, defaults to all of them. You can use custom ones, or built-in WordPress taxonomies (category, tag). Timber plays nice and figures out that tag/tags/post_tag are all the same (and categories/category), for custom taxonomies you're on your own.
	 * @param bool $merge Should the resulting array be one big one (true)? Or should it be an array of sub-arrays for each taxonomy (false)?
	 * @return array 
	 */
	public function terms( $tax = '', $merge = true ) {
		return $this->get_terms($tax, $merge);
	}

	/**
	 * Gets the tags on a post, uses WP's post_tag taxonomy
	 * @api
	 * @return array
	 */
	public function tags() {
		return $this->get_tags();
	}

	/**
	 * get the featured image as a TimberImage
	 * @api
	 * @example
	 * ```twig
	 * <img src="{{post.thumbnail.src}}" />
	 * ```
	 * @return TimberImage|null of your thumbnail
	 */
	public function thumbnail() {
		return $this->get_thumbnail();
	}

	/**
	 * Returns the processed title to be used in templates. This returns the title of the post after WP's filters have run. This is analogous to `the_title()` in standard WP template tags. 
	 * @api
	 * @example
	 * ```twig
	 * <h1>{{ post.title }}</h1>
	 * ```
	 * @return string
	 */
	public function title() {
		return $this->get_title();
	}

}<|MERGE_RESOLUTION|>--- conflicted
+++ resolved
@@ -29,44 +29,44 @@
 	 * @var string $ImageClass the name of the class to handle images by default
 	 */
 	public $ImageClass = 'TimberImage';
-	
+
 	/**
 	 * @var string $PostClass the name of the class to handle posts by default
 	 */
 	public $PostClass = 'TimberPost';
-	
+
 	/**
 	 * @var string $object_type what does this class represent in WordPress terms?
 	 */
 	public $object_type = 'post';
-	
+
 	/**
 	 * @var string $representation what does this class represent in WordPress terms?
 	 */
 	public static $representation = 'post';
-	
+
 	/**
 	 * @internal
 	 * @var string $_content stores the processed content internally
 	 */
 	protected $_content;
-	
+
 	/**
 	 * @internal
 	 * @var array $_get_terms stores the results of a get_terms method call
 	 */
 	protected $_get_terms;
-	
+
 	/**
 	 * @var string $_permalink the returned permalink from WP's get_permalink function
 	 */
 	protected $_permalink;
-	
+
 	/**
 	 * @var array $_next stores the results of the next TimberPost in a set inside an array (in order to manage by-taxonomy)
 	 */
 	protected $_next = array();
-	
+
 	/**
 	 * @var array $_prev stores the results of the previous TimberPost in a set inside an array (in order to manage by-taxonomy)
 	 */
@@ -77,19 +77,19 @@
 	 * @var string $class stores the CSS classes for the post (ex: "post post-type-book post-123")
 	 */
 	public $class;
-	
+
 	/**
 	 * @deprecated since 0.21.7
 	 * @var string $display_date @deprecated stores the display date (ex: "October 6, 1984"),
 	 */
 	public $display_date;
-	
+
 	/**
 	 * @api
 	 * @var string $id the numeric WordPress id of a post
 	 */
 	public $id;
-	
+
 	/**
 	 * @var string 	$ID 			the numeric WordPress id of a post, capitalized to match WP usage
 	 */
@@ -104,12 +104,12 @@
 	 * @var string 	$post_content 	the raw text of a WP post as stored in the database
 	 */
 	public $post_content;
-	
+
 	/**
 	 * @var string 	$post_date 		the raw date string as stored in the WP database, ex: 2014-07-05 18:01:39
 	 */
 	public $post_date;
-	
+
 	/**
 	 * @var string 	$post_exceprt 	the raw text of a manual post exceprt as stored in the database
 	 */
@@ -254,7 +254,7 @@
 
 
 	/**
-	 * takes a mix of integer (post ID), string (post slug), 
+	 * takes a mix of integer (post ID), string (post slug),
 	 * or object to return a WordPress post object from WP's built-in get_post() function
 	 * @internal
 	 * @param mixed $pid
@@ -319,7 +319,7 @@
 	 * otherwise it will pull from the post_content.
 	 * If there's a <!-- more --> tag it will use that to mark where to pull through.
 	 * @api
-	 * @example 
+	 * @example
 	 * ```twig
 	 * <p>{{post.get_preview(50)}}</p>
 	 * ```
@@ -698,58 +698,46 @@
 	 * @param string $CommentClass
 	 * @return array|mixed
 	 */
-<<<<<<< HEAD
-	function get_comments( $ct = 0, $order = 'wp', $type = 'comment', $status = 'approve', $CommentClass = 'TimberComment' ) {
-=======
+
 	function get_comments($ct = 0, $order = 'wp', $type = 'comment', $status = 'approve', $CommentClass = 'TimberComment') {
+
 		global $overridden_cpage;
-
->>>>>>> fe62fdc6
+		$overridden_cpage = false;
+
 		$args = array('post_id' => $this->ID, 'status' => $status, 'order' => $order);
 		if ( $ct > 0 ) {
 			$args['number'] = $ct;
 		}
-		if ( $order == 'wp' ) {
+		if ( strtolower($order) == 'wp' || strtolower($order) == 'wordpress' ) {
 			$args['order'] = get_option('comment_order');
 		}
 
 		$comments = get_comments($args);
-		$tComments = array();
-
-<<<<<<< HEAD
-		foreach( $comments as $key => &$comment ) {
-			$tComment = new $CommentClass($comment);
-			$tComments[$tComment->id] = $tComment;
-		}
-=======
-		$overridden_cpage = false;
+		$timber_comments = array();
+
 		if ( '' == get_query_var('cpage') && get_option('page_comments') ) {
 			set_query_var( 'cpage', 'newest' == get_option('default_comments_page') ? get_comment_pages_count() : 1 );
 			$overridden_cpage = true;
 		}
 
         foreach($comments as $key => &$comment) {
-            $tComment = new $CommentClass($comment);
-            $tComments[$tComment->id] = $tComment;
+            $timber_comment = new $CommentClass($comment);
+            $timber_comments[$timber_comment->id] = $timber_comment;
         }
 
-        foreach($tComments as $key => $comment) {
-            if ($comment->is_child()) {
-                unset($tComments[$comment->id]);
->>>>>>> fe62fdc6
-
-		foreach( $tComments as $key => $comment ) {
+		foreach( $timber_comments as $key => $comment ) {
 			if ( $comment->is_child() ) {
-				unset($tComments[$comment->id]);
-
-				if ( isset($tComments[$comment->comment_parent]) ) {
-					$tComments[$comment->comment_parent]->children[] = $comment;
+				unset($timber_comments[$comment->id]);
+
+				if ( isset($timber_comments[$comment->comment_parent]) ) {
+					$timber_comments[$comment->comment_parent]->children[] = $comment;
 				}
 			}
 		}
-		$tComments = array_values($tComments);
-
-		return $tComments;
+
+		$timber_comments = array_values($timber_comments);
+
+		return $timber_comments;
 	}
 
 	/**
@@ -859,7 +847,7 @@
 	/**
 	 * Gets an array of tags for you to use
 	 * @internal
-	 * @example 
+	 * @example
 	 * ```twig
 	 * <ul class="tags">
 	 *     {% for tag in post.tags %}
@@ -1004,7 +992,7 @@
 	 *    {# Some stuff here #}
 	 * </article>
 	 * ```
-	 *  
+	 *
 	 * ```html
 	 * <article class="post-2612 post type-post status-publish format-standard has-post-thumbnail hentry category-data tag-charleston-church-shooting tag-dylann-roof tag-gun-violence tag-hate-crimes tag-national-incident-based-reporting-system">
 	 *    {# Some stuff here #}
@@ -1117,7 +1105,7 @@
 	 * {% endif %}
 	 * ```
 	 * @param string $post_type _optional_ use to find children of a particular post type (attachment vs. page for example). You might want to restrict to certain types of children in case other stuff gets all mucked in there. You can use 'parent' to use the parent's post type
-	 * @param string|bool $childPostClass _optional_ a custom post class (ex: 'MyTimberPost') to return the objects as. By default (false) it will use TimberPost::$post_class value. 
+	 * @param string|bool $childPostClass _optional_ a custom post class (ex: 'MyTimberPost') to return the objects as. By default (false) it will use TimberPost::$post_class value.
 	 * @return array
 	 */
 	public function children( $post_type = 'any', $childPostClass = false ) {
@@ -1331,7 +1319,7 @@
 	 * @api
 	 * @param string $tax What taxonomy to pull from, defaults to all of them. You can use custom ones, or built-in WordPress taxonomies (category, tag). Timber plays nice and figures out that tag/tags/post_tag are all the same (and categories/category), for custom taxonomies you're on your own.
 	 * @param bool $merge Should the resulting array be one big one (true)? Or should it be an array of sub-arrays for each taxonomy (false)?
-	 * @return array 
+	 * @return array
 	 */
 	public function terms( $tax = '', $merge = true ) {
 		return $this->get_terms($tax, $merge);
@@ -1360,7 +1348,7 @@
 	}
 
 	/**
-	 * Returns the processed title to be used in templates. This returns the title of the post after WP's filters have run. This is analogous to `the_title()` in standard WP template tags. 
+	 * Returns the processed title to be used in templates. This returns the title of the post after WP's filters have run. This is analogous to `the_title()` in standard WP template tags.
 	 * @api
 	 * @example
 	 * ```twig
