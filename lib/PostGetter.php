<?php

namespace Timber;

use Timber\Factory\PostFactory;
use Timber\PostCollection;
use Timber\QueryIterator;

/**
 * Class PostGetter
 */
class PostGetter {

	/**
	 * @param mixed        $query
	 * @param string|array $PostClass
	 * @return \Timber\Post|bool
	 */
	public static function get_post( $query = false, $PostClass = '' ) {
		// if a post id is passed, grab the post directly
		if ( is_numeric($query) ) {
			$post = ( new PostFactory( $PostClass ) )->get_object( $query );
			// get the latest revision if we're dealing with a preview
			$posts = PostCollection::maybe_set_preview(array($post));
			if ( $post = reset($posts) ) {
				return $post;
			}
		}

		$posts = self::get_posts($query, $PostClass);

		if ( $post = reset($posts) ) {
			return $post;
		}

		return false;
	}

	/**
	 * get_post_id_by_name($post_name)
	 * @internal
	 * @since 1.5.0
	 * @param string $post_name
	 * @return int
	 */
	public static function get_post_id_by_name( $post_name ) {
		global $wpdb;
		$query = $wpdb->prepare("SELECT ID FROM $wpdb->posts WHERE post_name = %s LIMIT 1", $post_name);
		$result = $wpdb->get_row($query);
		if ( !$result ) {
			return null;
		}
		return $result->ID;
	}

<<<<<<< HEAD
	public static function get_posts( $query = false, $PostClass = '', $return_collection = false ) {
=======
	public static function get_posts( $query = false, $PostClass = '\Timber\Post', $return_collection = false ) {
		add_filter('pre_get_posts', array('Timber\PostGetter', 'set_query_defaults'));
>>>>>>> 0a2b610c
		$posts = self::query_posts($query, $PostClass);

		/**
		 * Filters the posts returned by `Timber::get_posts()`.
		 *
		 * There’s no replacement for this filter, because it’s called in a function that will be
		 * removed in the future. If you’re using `Timber::get_posts()`, you should replace it with
		 * `new Timber\PostQuery()`.
		 *
		 * @deprecated 2.0.0
		 */
		$posts = apply_filters_deprecated(
			'timber_post_getter_get_posts',
			array( $posts->get_posts( $return_collection ) ),
			'2.0.0',
			false,
			'There’s no replacement for this filter, because it’s called in a function that will be removed. If you’re using Timber::get_posts(), you should replace it with new Timber\PostQuery().'
		);

		return $posts;
	}

	public static function query_post( $query = false, $PostClass = '' ) {
		$posts = self::query_posts($query, $PostClass);
		if ( method_exists($posts, 'current') && $post = $posts->current() ) {
			return $post;
		}
	}

	/**
	 * Sets some default values for those parameters for the query when not set. WordPress's get_posts sets a few of
	 * these parameters true by default (compared to WP_Query), we should do the same.
	 * @internal
	 * @param \WP_Query $query
	 * @return \WP_Query
	 */
	public static function set_query_defaults( $query ) {
		if ( isset($query->query) && !isset($query->query['ignore_sticky_posts']) ) {
			$query->set('ignore_sticky_posts', true);
		}
		if ( isset($query->query) && !isset($query->query['suppress_filters']) ) {
			$query->set('suppress_filters', true);
		}
		if ( isset($query->query) && !isset($query->query['no_found_rows']) ) {
			$query->set('no_found_rows', true);
		}
		remove_filter('pre_get_posts', array('Timber\PostGetter', 'set_query_defaults'));
		return $query;
	}

	/**
	 * @param mixed $query
	 * @param string|array $PostClass
	 * @return PostCollection | QueryIterator
	 */
	public static function query_posts( $query = false, $PostClass = '' ) {
		if ( $type = self::get_class_for_use_as_timber_post($query) ) {
			$PostClass = $type;
			if ( self::is_post_class_or_class_map($query) ) {
				$query = false;
			}
		}

		if ( is_object($query) && !is_a($query, 'WP_Query') ) {
			// The only object other than a query is a type of post object
			$query = array($query);
		}

		if ( is_array($query) && count($query) && isset($query[0]) && is_object($query[0]) ) {
			// We have an array of post objects that already have data
			return new PostCollection($query, $PostClass);
		} else {
			// We have a query (of sorts) to work with
			$tqi = new QueryIterator($query, $PostClass);
			return $tqi;
		}
	}

	/**
	 * @return integer the ID of the post in the loop
	 */
	public static function loop_to_id() {
		if ( !self::wp_query_has_posts() ) { return false; }

		global $wp_query;
		$post_num = property_exists($wp_query, 'current_post')
				  ? $wp_query->current_post + 1
				  : 0
				  ;

		if ( !isset($wp_query->posts[$post_num]) ) { return false; }

		return $wp_query->posts[$post_num]->ID;
	}

	/**
	 * @return bool
	 */
	public static function wp_query_has_posts() {
		global $wp_query;
		return ($wp_query && property_exists($wp_query, 'posts') && $wp_query->posts);
	}

	/**
	 * @param string $post_type
	 * @param string|array $post_class
	 *
	 * @return string
	 */
<<<<<<< HEAD
	public static function get_post_class( $post_type, $post_class = '' ) {
		$post_class = apply_filters( 'Timber\PostClassMap', $post_class );
		$post_class_use = '';
=======
	public static function get_post_class( $post_type, $post_class = '\Timber\Post' ) {
		/**
		 * Filters the class(es) used for different post types.
		 *
		 * @since 2.0.0
		 * @example
		 * ```
		 * // Use one class for all Timber posts.
		 * add_filter( 'timber/post/post_class', function( $post_class, $post_type ) {
		 *    return 'CustomPostClass';
		 * }, 10, 2 );
		 *
		 * // Use default class for all post types, except for pages.
		 * add_filter( 'timber/post/post_class', function( $post_class, $post_type ) {
		 *    // Bailout if not a page
		 *    if ( 'page' !== $post_type ) {
		 *        return $post_class;
		 *    }
		 *
		 *    return 'PagePost';
		 * }, 10, 2 );
		 *
		 * // Use a class map for different post types
		 * add_filter( 'timber/post/post_class', function( $post_class, $post_type ) {
		 *    return array(
		 *        'post' => 'BlogPost',
		 *        'apartment' => 'ApartmentPost',
		 *        'city' => 'CityPost',
		 *    );
		 * }, 10, 2 );
		 * ```
		 *
		 * @param string|array $post_class The post class(es) to use. Can be a string for a single
		 *                                 post class or an key-value array map to define which post
		 *                                 type should use which class. Default `Timber\Post`.
		 * @param string       $post_type  The post type of the post.
		 */
		$post_class = apply_filters( 'timber/post/post_class', $post_class, $post_type );

		/**
		 * Filters the class(es) used for different post types.
		 *
		 * @deprecated 2.0.0, use `timber/post/post_class`
		 */
		$post_class = apply_filters_deprecated(
			'Timber\PostClassMap',
			array( $post_class ),
			'2.0.0',
			'timber/post/post_class'
		);

		$post_class_use = '\Timber\Post';
>>>>>>> 0a2b610c

		if ( is_array($post_class) ) {
			if ( isset($post_class[$post_type]) ) {
				$post_class_use = $post_class[$post_type];
			} else {
				Helper::error_log($post_type.' not found in '.print_r($post_class, true));
			}
		} elseif ( is_string($post_class) ) {
			$post_class_use = $post_class;
		} else {
			Helper::error_log('Unexpected value for PostClass: '.print_r($post_class, true));
		}

		if ( $post_class_use === '\Timber\Post' || $post_class_use === 'Timber\Post' ) {
			return $post_class_use;
		}


		if ( !class_exists( $post_class_use ) || !( is_subclass_of($post_class_use, '') || is_a($post_class_use, '', true) ) ) {
			Helper::error_log('Class ' . $post_class_use . ' either does not exist or implement \Timber\Post');
		}

		return $post_class_use;
	}

	/**
	 * @param string|array $arg
	 * @return boolean
	 */
	public static function is_post_class_or_class_map( $arg ) {
		$maybe_type = self::get_class_for_use_as_timber_post($arg);
		if ( is_array($arg) && isset($arg['post_type']) ) {
			//the user has passed a true WP_Query-style query array that needs to be used later, so the $arg is not a class map or post class
			return false;
		}
		if ( $maybe_type ) {
			return true;
		}
		return false;
	}

	/**
	 * @param string|array $arg
	 * @return string|bool if a $type is found; false if not
	 */
	public static function get_class_for_use_as_timber_post( $arg ) {
		$type = false;

		if ( is_string($arg) ) {
			$type = $arg;
		} else if ( is_array($arg) && isset($arg['post_type']) ) {
			$type = $arg['post_type'];
		}

		if ( !$type ) {
			return false;
		}

		if ( !is_array($type) && class_exists($type) && is_subclass_of($type, '') ) {
			return $type;
		}
	}
}<|MERGE_RESOLUTION|>--- conflicted
+++ resolved
@@ -53,12 +53,9 @@
 		return $result->ID;
 	}
 
-<<<<<<< HEAD
+	// TODO is this right?
 	public static function get_posts( $query = false, $PostClass = '', $return_collection = false ) {
-=======
-	public static function get_posts( $query = false, $PostClass = '\Timber\Post', $return_collection = false ) {
 		add_filter('pre_get_posts', array('Timber\PostGetter', 'set_query_defaults'));
->>>>>>> 0a2b610c
 		$posts = self::query_posts($query, $PostClass);
 
 		/**
@@ -168,11 +165,6 @@
 	 *
 	 * @return string
 	 */
-<<<<<<< HEAD
-	public static function get_post_class( $post_type, $post_class = '' ) {
-		$post_class = apply_filters( 'Timber\PostClassMap', $post_class );
-		$post_class_use = '';
-=======
 	public static function get_post_class( $post_type, $post_class = '\Timber\Post' ) {
 		/**
 		 * Filters the class(es) used for different post types.
@@ -225,7 +217,6 @@
 		);
 
 		$post_class_use = '\Timber\Post';
->>>>>>> 0a2b610c
 
 		if ( is_array($post_class) ) {
 			if ( isset($post_class[$post_type]) ) {
