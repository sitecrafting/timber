--- conflicted
+++ resolved
@@ -3,13 +3,6 @@
 namespace Timber;
 
 /**
-<<<<<<< HEAD
- * Class PostPreview
- *
- * An object that lets a user easily modify the post preview to their liking.
- *
- * @api
-=======
  * The PostPreview class lets a user modify a post preview/excerpt to their liking.
  *
  * It’s designed to be used through the `Timber\Post::preview()` method. The public methods of this
@@ -34,7 +27,6 @@
  * {# Additionally restrict the length to 50 words #}
  * <p>{{ post.preview.length(50).read_more('Continue Reading') }}</p>
  * ```
->>>>>>> 6ec7c1ee
  * @since 1.0.4
  * @see \Timber\Post::preview()
  */
@@ -96,15 +88,10 @@
 	protected $destroy_tags = array('script', 'style');
 
 	/**
-<<<<<<< HEAD
-	 * @api
-	 * @param Post $post
-=======
 	 * PostPreview constructor.
 	 *
 	 * @api
 	 * @param \Timber\Post $post The post to pull the preview from.
->>>>>>> 6ec7c1ee
 	 */
 	public function __construct( $post ) {
 		$this->post = $post;
@@ -121,10 +108,6 @@
 	}
 
 	/**
-<<<<<<< HEAD
-	 * @api
-	 * @param integer $length (in words) of the target preview
-=======
 	 * Restricts the length of the preview to a certain amount of words.
 	 *
 	 * @api
@@ -134,7 +117,6 @@
 	 * ```
 	 * @param int $length The maximum amount of words (not letters) for the preview. Default `50`.
 	 * @return \Timber\PostPreview
->>>>>>> 6ec7c1ee
 	 */
 	public function length( $length = 50 ) {
 		$this->length = $length;
@@ -142,10 +124,6 @@
 	}
 
 	/**
-<<<<<<< HEAD
-	 * @api
-	 * @param integer $char_length (in characters) of the target preview
-=======
 	 * Restricts the length of the preview to a certain amount of characters.
 	 *
 	 * @api
@@ -156,7 +134,6 @@
 	 * @param int|bool $char_length The maximum amount of characters for the preview. Default
 	 *                              `false`.
 	 * @return \Timber\PostPreview
->>>>>>> 6ec7c1ee
 	 */
 	public function chars( $char_length = false ) {
 		$this->char_length = $char_length;
@@ -164,10 +141,6 @@
 	}
 
 	/**
-<<<<<<< HEAD
-	 * @api
-	 * @param string $end how should the text in the preview end
-=======
 	 * Defines the text to end the preview with.
 	 *
 	 * @api
@@ -177,7 +150,6 @@
 	 * ```
 	 * @param string $end The text for the end of the preview. Default `…`.
 	 * @return \Timber\PostPreview
->>>>>>> 6ec7c1ee
 	 */
 	public function end( $end = '&hellip;' ) {
 		$this->end = $end;
@@ -185,10 +157,6 @@
 	}
 
 	/**
-<<<<<<< HEAD
-	 * @api
-	 * @param boolean $force If the editor wrote a manual excerpt longer than the set length, should it be "forced" to the size specified?
-=======
 	 * Forces preview lengths.
 	 *
 	 * What happens if your custom post excerpt is longer than the length requested? By default, it
@@ -204,7 +172,6 @@
 	 *                    length, even if an editor wrote a manual excerpt that is longer than the
 	 *                    set length. Default `true`.
 	 * @return \Timber\PostPreview
->>>>>>> 6ec7c1ee
 	 */
 	public function force( $force = true ) {
 		$this->force = $force;
@@ -212,10 +179,6 @@
 	}
 
 	/**
-<<<<<<< HEAD
-	 * @api
-	 * @param string $readmore What the text displays as to the reader inside of the <a> tag
-=======
 	 * Defines the text to be used for the "Read More" link.
 	 *
 	 * Set this to `false` to not add a "Read More" link.
@@ -226,7 +189,6 @@
 	 * ```
 	 * @param string $readmore Text for the link. Default 'Read More'.
 	 * @return \Timber\PostPreview
->>>>>>> 6ec7c1ee
 	 */
 	public function read_more( $readmore = 'Read More' ) {
 		$this->readmore = $readmore;
@@ -234,10 +196,6 @@
 	}
 
 	/**
-<<<<<<< HEAD
-	 * @api
-	 * @param boolean|string $strip strip the tags or what? You can also provide a list of allowed tags (e.g. '<p><a>')
-=======
 	 * Defines how HTML tags should be stripped from the preview.
 	 *
 	 * @api
@@ -249,7 +207,6 @@
 	 *                           `true` to strip all tags, `false` for no stripping, or a string for
 	 *                           a list of allowed tags (e.g. '<p><a>'). Default `true`.
 	 * @return \Timber\PostPreview
->>>>>>> 6ec7c1ee
 	 */
 	public function strip( $strip = true ) {
 		$this->strip = $strip;
