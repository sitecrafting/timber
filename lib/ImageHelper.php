<?php

namespace Timber;

use Timber\Image;
use Timber\Image\Operation\ToJpg;
use Timber\Image\Operation\ToWebp;
use Timber\Image\Operation\Resize;
use Timber\Image\Operation\Retina;
use Timber\Image\Operation\Letterbox;

use Timber\URLHelper;

/**
 * Class ImageHelper
 *
 * Implements the Twig image filters:
 * https://timber.github.io/docs/guides/cookbook-images/#arbitrary-resizing-of-images
 * - resize
 * - retina
 * - letterbox
 * - tojpg
 *
 * Implementation:
 * - public static functions provide the methods that are called by the filter
 * - most of the work is common to all filters (URL analysis, directory gymnastics, file caching, error management) and done by private static functions
 * - the specific part (actual image processing) is delegated to dedicated subclasses of TimberImageOperation
 *
 * @api
 */
class ImageHelper {

	const BASE_UPLOADS = 1;
	const BASE_CONTENT = 2;

	static $home_url;

	/**
	 * Inits the object.
	 */
	public static function init() {
		self::$home_url = get_home_url();
		add_action('delete_attachment', array(__CLASS__, 'delete_attachment'));
		add_filter('wp_generate_attachment_metadata', array(__CLASS__, 'generate_attachment_metadata'), 10, 2);
		add_filter('upload_dir', array(__CLASS__, 'add_relative_upload_dir_key'), 10, 2);
		return true;
	}

	/**
	 * Generates a new image with the specified dimensions.
	 *
	 * New dimensions are achieved by cropping to maintain ratio.
	 *
	 * @api
	 * @example
	 * ```twig
	 * <img src="{{ image.src | resize(300, 200, 'top') }}" />
	 * ```
	 * ```html
	 * <img src="http://example.org/wp-content/uploads/pic-300x200-c-top.jpg" />
	 * ```
	 *
	 * @param string     $src   A URL (absolute or relative) to the original image.
	 * @param int|string $w     Target width (int) or WordPress image size (WP-set or
	 *                          user-defined).
	 * @param int        $h     Optional. Target height (ignored if `$w` is WP image size). If not
	 *                          set, will ignore and resize based on `$w` only. Default `0`.
	 * @param string     $crop  Optional. Your choices are `default`, `center`, `top`, `bottom`,
	 *                          `left`, `right`. Default `default`.
	 * @param bool       $force Optional. Whether to remove any already existing result file and
	 *                          force file generation. Default `false`.
	 * @return string The URL of the resized image.
	 */
	public static function resize( $src, $w, $h = 0, $crop = 'default', $force = false ) {
		if ( !is_numeric($w) && is_string($w) ) {
			if ( $sizes = self::find_wp_dimensions($w) ) {
				$w = $sizes['w'];
				$h = $sizes['h'];
			} else {
				return $src;
			}
		}
		$op = new Image\Operation\Resize($w, $h, $crop);
		return self::_operate($src, $op, $force);
	}

	/**
	 * Finds the sizes of an image based on a defined image size.
	 *
	 * @internal
	 * @param  string $size The image size to search for can be WordPress-defined ('medium') or
	 *                      user-defined ('my-awesome-size').
	 * @return false|array An array with `w` and `h` height key, corresponding to the width and the
	 *                     height of the image.
	 */
	private static function find_wp_dimensions( $size ) {
		global $_wp_additional_image_sizes;
		if ( isset($_wp_additional_image_sizes[ $size ]) ) {
			$w = $_wp_additional_image_sizes[ $size ]['width'];
			$h = $_wp_additional_image_sizes[ $size ]['height'];
		} elseif ( in_array($size, array('thumbnail', 'medium', 'large')) ) {
			$w = get_option($size . '_size_w');
			$h = get_option($size . '_size_h');
		}
		if ( isset($w) && isset($h) && ($w || $h) ) {
			return array('w' => $w, 'h' => $h);
		}
		return false;
	}

	/**
	 * Generates a new image with increased size, for display on Retina screens.
	 *
	 * @api
	 *
	 * @param string  $src        URL of the file to read from.
	 * @param float   $multiplier Optional. Factor the original dimensions should be multiplied
	 *                            with. Default `2`.
	 * @param boolean $force      Optional. Whether to remove any already existing result file and
	 *                            force file generation. Default `false`.
	 * @return string URL to the new image.
	 */
	public static function retina_resize( $src, $multiplier = 2, $force = false ) {
		$op = new Image\Operation\Retina($multiplier);
		return self::_operate($src, $op, $force);
	}

	/**
	 * Checks to see if the given file is an animated GIF.
	 *
	 * @api
	 *
	 * @param string $file Local filepath to a file, not a URL.
	 * @return boolean True if it’s an animated GIF, false if not.
	 */
	public static function is_animated_gif( $file ) {
		if ( strpos(strtolower($file), '.gif') === false ) {
			//doesn't have .gif, bail
			return false;
		}
		// Its a gif so test
		if ( ! ($fh = @fopen($file, 'rb')) ) {
			return false;
		}
		$count = 0;
		// An animated gif contains multiple "frames", with each frame having a
		// header made up of:
		// * a static 4-byte sequence (\x00\x21\xF9\x04).
		// * 4 variable bytes.
		// * a static 2-byte sequence (\x00\x2C).
		// We read through the file til we reach the end of the file, or we've found.
		// at least 2 frame headers.
		while ( ! feof($fh) && $count < 2 ) {
			$chunk = fread($fh, 1024 * 100); //read 100kb at a time
			$count += preg_match_all('#\x00\x21\xF9\x04.{4}\x00[\x2C\x21]#s', $chunk, $matches);
		}

		fclose($fh);
		return $count > 1;
	}

	/**
	 * Checks if file is an SVG.
	 *
	 * @param string $file_path File path.
	 * @return boolean True if svg, false if not svg or file doesn't exist.
	 */
	public static function is_svg( $file_path ) {
		$ret = false;
		if ( isset($file_path) && '' !== $file_path && file_exists($file_path) ) {
			$mime = self::_mime_content_type($file_path);
<<<<<<< HEAD
			$ret  = in_array($mime, ['image/svg+xml', 'text/html', 'text/plain', 'image/svg']);
		}
		return $ret;
=======
    		$ret  = in_array($mime, array('image/svg+xml', 'text/html', 'text/plain', 'image/svg') );
    	}
    	return $ret;
>>>>>>> e9a39d2f
	}

	/**
	 * Reads a file's mime type. This is a hack b/c some installs of PHP don't enable this function
	 * by default. See #1798 for more info.
	 *
	 * @since 1.8.1
	 * @param string $filename File name to test.
	 * @return string|boolean Mime type if found (eg. `image/svg` or `text/plain`) false if not.
	 */
	static function _mime_content_type( $filename ) {
		if ( function_exists( 'mime_content_type' ) ) {
			return mime_content_type( $filename );
		}
		$result = new \finfo();

		if ( file_exists( $filename ) === true ) {
			return $result->file( $filename, FILEINFO_MIME_TYPE );
		}

		return false;
	}

	/**
	 * Generate a new image with the specified dimensions.
	 *
	 * New dimensions are achieved by adding colored bands to maintain ratio.
	 *
	 * @api
	 *
	 * @param string  $src
	 * @param int     $w
	 * @param int     $h
	 * @param string  $color
	 * @param bool    $force
	 * @return string
	 */
	public static function letterbox( $src, $w, $h, $color = false, $force = false ) {
		$op = new Letterbox($w, $h, $color);
		return self::_operate($src, $op, $force);
	}

	/**
	 * Generates a new image by converting the source GIF or PNG into JPG.
	 *
	 * @api
	 *
	 * @param string $src   A URL or path to the image
	 *                      (http://example.org/wp-content/uploads/2014/image.jpg) or
	 *                      (/wp-content/uploads/2014/image.jpg).
	 * @param string $bghex The hex color to use for transparent zones.
	 * @return string The URL of the processed image.
	 */
	public static function img_to_jpg( $src, $bghex = '#FFFFFF', $force = false ) {
		$op = new Image\Operation\ToJpg($bghex);
		return self::_operate($src, $op, $force);
	}

	/**
	 * Generates a new image by converting the source into WEBP.
	 *
	 * @param string $src     A URL or path to the image
	 *                        (http://example.org/wp-content/uploads/2014/image.jpg) or
	 *                        (/wp-content/uploads/2014/image.jpg).
	 * @param int    $quality Range from `0` (worst quality, smaller file) to `100` (best quality,
	 *                        biggest file).
	 * @param bool   $force   Optional. Whether to remove any already existing result file and
	 *                        force file generation. Default `false`.
	 * @return string The URL of the processed image.
	 */
	public static function img_to_webp( $src, $quality = 80, $force = false ) {
		$op = new Image\Operation\ToWebp($quality);
		return self::_operate($src, $op, $force);
	}

	//-- end of public methods --//

	/**
	 * Deletes all resized versions of an image when the source is deleted.
	 *
	 * @since 1.5.0
	 * @param int   $post_id An attachment ID.
	 */
	public static function delete_attachment( $post_id ) {
		self::_delete_generated_if_image($post_id);
	}

	/**
	 * Delete all resized version of an image when its meta data is regenerated.
	 *
	 * @since 1.5.0
	 * @param array $metadata Existing metadata.
	 * @param int   $post_id  An attachment ID.
	 * @return array
	 */
	public static function generate_attachment_metadata( $metadata, $post_id ) {
		self::_delete_generated_if_image($post_id);
		return $metadata;
	}

	/**
	 * Adds a 'relative' key to wp_upload_dir() result.
	 *
	 * It will contain the relative url to upload dir.
	 *
	 * @since 1.5.0
	 * @param array $arr
	 * @return array
	 */
	public static function add_relative_upload_dir_key( $arr ) {
		$arr['relative'] = str_replace(self::$home_url, '', $arr['baseurl']);
		return $arr;
	}

	/**
	 * Checks if attachment is an image before deleting generated files.
	 *
	 * @param int  $post_id An attachment ID.
	 */
	public static function _delete_generated_if_image( $post_id ) {
		if ( wp_attachment_is_image($post_id) ) {
			$attachment = new Image($post_id);
			if ( $attachment->file_loc ) {
				ImageHelper::delete_generated_files($attachment->file_loc);
			}
		}
	}

	/**
	 * Deletes the auto-generated files for resize and letterboxing created by Timber.
	 *
	 * @param string $local_file ex: /var/www/wp-content/uploads/2015/my-pic.jpg
	 *                           or: http://example.org/wp-content/uploads/2015/my-pic.jpg
	 */
	static function delete_generated_files( $local_file ) {
		if ( URLHelper::is_absolute($local_file) ) {
			$local_file = URLHelper::url_to_file_system($local_file);
		}
		$info = pathinfo($local_file);
		$dir = $info['dirname'];
		$ext = $info['extension'];
		$filename = $info['filename'];
		self::process_delete_generated_files($filename, $ext, $dir, '-[0-9999999]*', '-[0-9]*x[0-9]*-c-[a-z]*.');
		self::process_delete_generated_files($filename, $ext, $dir, '-lbox-[0-9999999]*', '-lbox-[0-9]*x[0-9]*-[a-zA-Z0-9]*.');
		self::process_delete_generated_files($filename, 'jpg', $dir, '-tojpg.*');
		self::process_delete_generated_files($filename, 'jpg', $dir, '-tojpg-[0-9999999]*');
	}

	/**
	 * Deletes resized versions of the supplied file name.
	 *
	 * If passed a value like my-pic.jpg, this function will delete my-pic-500x200-c-left.jpg, my-pic-400x400-c-default.jpg, etc.
	 *
	 * Keeping these here so I know what the hell we’re matching
	 * $match = preg_match("/\/srv\/www\/wordpress-develop\/src\/wp-content\/uploads\/2014\/05\/$filename-[0-9]*x[0-9]*-c-[a-z]*.jpg/", $found_file);
	 * $match = preg_match("/\/srv\/www\/wordpress-develop\/src\/wp-content\/uploads\/2014\/05\/arch-[0-9]*x[0-9]*-c-[a-z]*.jpg/", $filename);
	 *
	 * @param string  $filename       ex: my-pic.
	 * @param string  $ext            ex: jpg.
	 * @param string  $dir            var/www/wp-content/uploads/2015/.
	 * @param string  $search_pattern Pattern of files to pluck from.
	 * @param string  $match_pattern  Pattern of files to go forth and delete.
	 */
	protected static function process_delete_generated_files( $filename, $ext, $dir, $search_pattern, $match_pattern = null ) {
		$searcher = '/'.$filename.$search_pattern;
		foreach ( glob($dir.$searcher) as $found_file ) {
			$pattern = '/'.preg_quote($dir, '/').'\/'.preg_quote($filename, '/').$match_pattern.preg_quote($ext, '/').'/';
			$match = preg_match($pattern, $found_file);
			if ( !$match_pattern || $match ) {
				unlink($found_file);
			}
		}
	}

	/**
	 * Determines the filepath corresponding to a given URL.
	 *
	 * @param string $url
	 * @return string
	 */
	public static function get_server_location( $url ) {
		// if we're already an absolute dir, just return
		if ( 0 === strpos($url, ABSPATH) ) {
			return $url;
		}
		// otherwise, analyze URL then build mapping path
		$au = self::analyze_url($url);
		$result = self::_get_file_path($au['base'], $au['subdir'], $au['basename']);
		return $result;
	}

	/**
	 * Determines the filepath where a given external file will be stored.
	 *
	 * @param string  $file
	 * @return string
	 */
	public static function get_sideloaded_file_loc( $file ) {
		$upload = wp_upload_dir();
		$dir = $upload['path'];
		$filename = $file;
		$file = parse_url($file);
		$path_parts = pathinfo($file['path']);
		$basename = md5($filename);
		$ext = 'jpg';
		if ( isset($path_parts['extension']) ) {
			$ext = $path_parts['extension'];
		}
		return $dir.'/'.$basename.'.'.$ext;
	}

	/**
	 * Downloads an external image to the server and stores it on the server.
	 *
	 * @param string  $file The URL to the original file.
	 * @return string The URL to the downloaded file.
	 */
	public static function sideload_image( $file ) {
		$loc = self::get_sideloaded_file_loc($file);
		if ( file_exists($loc) ) {
			return URLHelper::file_system_to_url($loc);
		}
		// Download file to temp location
		if ( !function_exists('download_url') ) {
			require_once ABSPATH.'/wp-admin/includes/file.php';
		}
		$tmp = download_url($file);
		preg_match('/[^\?]+\.(jpe?g|jpe|gif|png)\b/i', $file, $matches);
		$file_array = array();
		$file_array['name'] = basename($matches[0]);
		$file_array['tmp_name'] = $tmp;
		// If error storing temporarily, unlink
		if ( is_wp_error($tmp) ) {
			@unlink($file_array['tmp_name']);
			$file_array['tmp_name'] = '';
		}
		// do the validation and storage stuff
		$locinfo = pathinfo($loc);
		$file = wp_upload_bits($locinfo['basename'], null, file_get_contents($file_array['tmp_name']));
		return $file['url'];
	}

	/**
	 * Takes a URL and breaks it into components.
	 *
	 * The components can then be used in the different steps of image processing.
	 * The image is expected to be either part of a theme, plugin, or an upload.
	 *
	 * @param  string $url A URL (absolute or relative) pointing to an image.
	 * @return array       An array (see keys in code below).
	 */
	public static function analyze_url( $url ) {
		$result = array(
			'url' => $url, // the initial url
			'absolute' => URLHelper::is_absolute($url), // is the url absolute or relative (to home_url)
			'base' => 0, // is the image in uploads dir, or in content dir (theme or plugin)
			'subdir' => '', // the path between base (uploads or content) and file
			'filename' => '', // the filename, without extension
			'extension' => '', // the file extension
			'basename' => '', // full file name
		);
		$upload_dir = wp_upload_dir();
		$tmp = $url;
		if ( TextHelper::starts_with($tmp, ABSPATH) || TextHelper::starts_with($tmp, '/srv/www/') ) {
			// we've been given a dir, not an url
			$result['absolute'] = true;
			if ( TextHelper::starts_with($tmp, $upload_dir['basedir']) ) {
				$result['base'] = self::BASE_UPLOADS; // upload based
				$tmp = URLHelper::remove_url_component($tmp, $upload_dir['basedir']);
			}
			if ( TextHelper::starts_with($tmp, WP_CONTENT_DIR) ) {
				$result['base'] = self::BASE_CONTENT; // content based
				$tmp = URLHelper::remove_url_component($tmp, WP_CONTENT_DIR);
			}
		} else {
			if ( !$result['absolute'] ) {
				$tmp = untrailingslashit(network_home_url()).$tmp;
			}
			if ( URLHelper::starts_with($tmp, $upload_dir['baseurl']) ) {
				$result['base'] = self::BASE_UPLOADS; // upload based
				$tmp = URLHelper::remove_url_component($tmp, $upload_dir['baseurl']);
			} else if ( URLHelper::starts_with($tmp, content_url()) ) {
				$result['base'] = self::BASE_CONTENT; // content-based
				$tmp = self::theme_url_to_dir($tmp);
				$tmp = URLHelper::remove_url_component($tmp, WP_CONTENT_DIR);
			}
		}
		$parts = pathinfo($tmp);
		$result['subdir'] = ($parts['dirname'] === '/') ? '' : $parts['dirname'];
		$result['filename'] = $parts['filename'];
		$result['extension'] = strtolower($parts['extension']);
		$result['basename'] = $parts['basename'];
		return $result;
	}

	/**
	 * Converts a URL located in a theme directory into the raw file path.
	 *
	 * @param string  $src A URL (http://example.org/wp-content/themes/twentysixteen/images/home.jpg).
	 * @return string Full path to the file in question.
	 */
	static function theme_url_to_dir( $src ) {
		$site_root = trailingslashit(get_theme_root_uri()).get_stylesheet();
		$tmp = str_replace($site_root, '', $src);
		//$tmp = trailingslashit(get_theme_root()).get_stylesheet().$tmp;
		$tmp = get_stylesheet_directory().$tmp;
		if ( realpath($tmp) ) {
			return realpath($tmp);
		}
		return $tmp;
	}

	protected static function is_in_theme_dir( $path ) {
		$root = realpath(get_stylesheet_directory_uri());
		if ( 0 === strpos($path, $root) ) {
			return true;
		}
	}

	/**
	 * Builds the public URL of a file based on its different components.
	 *
	 * @param  int    $base     One of `self::BASE_UPLOADS`, `self::BASE_CONTENT` to indicate if
	 *                          file is an upload or a content (theme or plugin).
	 * @param  string $subdir   Subdirectory in which file is stored, relative to $base root
	 *                          folder.
	 * @param  string $filename File name, including extension (but no path).
	 * @param  bool   $absolute Should the returned URL be absolute (include protocol+host), or
	 *                          relative.
	 * @return string           The URL.
	 */
	private static function _get_file_url( $base, $subdir, $filename, $absolute ) {
		$url = '';
		if ( self::BASE_UPLOADS == $base ) {
			$upload_dir = wp_upload_dir();
			$url = $upload_dir['baseurl'];
		}
		if ( self::BASE_CONTENT == $base ) {
			$url = content_url();
		}
		if ( !empty($subdir) ) {
			$url .= $subdir;
		}
		$url .= '/'.$filename;
		if ( !$absolute ) {
			$url = str_replace(site_url(), '', $url);
		}
		// $url = Timber\URLHelper::remove_double_slashes( $url);
		return $url;
	}

	/**
	 * Runs realpath to resolve symbolic links (../, etc). But only if it’s a path and not a URL.
	 *
	 * @param  string $path
	 * @return string The resolved path.
	 */
	protected static function maybe_realpath( $path ) {
		if ( strstr($path, '../') !== false ) {
			return realpath($path);
		}
		return $path;
	}

	/**
	 * Builds the absolute file system location of a file based on its different components.
	 *
	 * @param  int    $base     One of `self::BASE_UPLOADS`, `self::BASE_CONTENT` to indicate if
	 *                          file is an upload or a content (theme or plugin).
	 * @param  string $subdir   Subdirectory in which file is stored, relative to $base root
	 *                          folder.
	 * @param  string $filename File name, including extension (but no path).
	 * @return string           The file location.
	 */
	private static function _get_file_path( $base, $subdir, $filename ) {
		if ( URLHelper::is_url($subdir) ) {
			$subdir = URLHelper::url_to_file_system($subdir);
		}
		$subdir = self::maybe_realpath($subdir);

		$path = '';
		if ( self::BASE_UPLOADS == $base ) {
			//it is in the Uploads directory
			$upload_dir = wp_upload_dir();
			$path = $upload_dir['basedir'];
		} else if ( self::BASE_CONTENT == $base ) {
			//it is in the content directory, somewhere else ...
			$path = WP_CONTENT_DIR;
		}
		if ( self::is_in_theme_dir(trailingslashit($subdir).$filename) ) {
			//this is for weird installs when the theme folder is outside of /wp-content
			return trailingslashit($subdir).$filename;
		}
		if ( !empty($subdir) ) {
			$path = trailingslashit($path).$subdir;
		}
		$path = trailingslashit($path).$filename;

		return URLHelper::remove_double_slashes($path);
	}

	/**
	 * Main method that applies operation to src image:
	 * 1. break down supplied URL into components
	 * 2. use components to determine result file and URL
	 * 3. check if a result file already exists
	 * 4. otherwise, delegate to supplied TimberImageOperation
	 *
	 * @param  string  $src   A URL (absolute or relative) to an image.
	 * @param  object  $op    Object of class TimberImageOperation.
	 * @param  boolean $force Optional. Whether to remove any already existing result file and
	 *                        force file generation. Default `false`.
	 * @return string URL to the new image - or the source one if error.
	 */
	private static function _operate( $src, $op, $force = false ) {
		if ( empty($src) ) {
			return '';
		}
		$external = false;
		// if external image, load it first
		if ( URLHelper::is_external_content($src) ) {
			$src = self::sideload_image($src);
			$external = true;
		}

		// break down URL into components
		$au = self::analyze_url($src);

		// build URL and filenames
		$new_url = self::_get_file_url(
			$au['base'],
			$au['subdir'],
			$op->filename($au['filename'], $au['extension']),
			$au['absolute']
		);
		$destination_path = self::_get_file_path(
			$au['base'],
			$au['subdir'],
			$op->filename($au['filename'], $au['extension'])
		);
		$source_path = self::_get_file_path(
			$au['base'],
			$au['subdir'],
			$au['basename']
		);

		/**
		 * Filters the URL for the resized version of a `Timber\Image`.
		 *
		 * You’ll probably need to use this in combination with `timber/image/new_path`.
		 *
		 * @since 1.0.0
		 *
		 * @param string $new_url The URL to the resized version of an image.
		 */
		$new_url = apply_filters('timber/image/new_url', $new_url);

		/**
		 * Filters the destination path for the resized version of a `Timber\Image`.
		 *
		 * A possible use case for this would be to store all images generated by Timber in a
		 * separate directory. You’ll probably need to use this in combination with
		 * `timber/image/new_url`.
		 *
		 * @since 1.0.0
		 *
		 * @param string $destination_path Full path to the destination of a resized image.
		 */
		$destination_path = apply_filters('timber/image/new_path', $destination_path);

		// if already exists...
		if ( file_exists($source_path) && file_exists($destination_path) ) {
			if ( $force || filemtime($source_path) > filemtime($destination_path) ) {
				// Force operation - warning: will regenerate the image on every pageload, use for testing purposes only!
				unlink($destination_path);
			} else {
				// return existing file (caching)
				return $new_url;
			}
		}
		// otherwise generate result file
		if ( $op->run($source_path, $destination_path) ) {
			if ( get_class($op) === 'Timber\Image\Operation\Resize' && $external ) {
				$new_url = strtolower($new_url);
			}
			return $new_url;
		} else {
			// in case of error, we return source file itself
			return $src;
		}
	}


// -- the below methods are just used for unit testing the URL generation code
//
	/**
	 * @internal
	 */
	public static function get_letterbox_file_url( $url, $w, $h, $color ) {
		$au = self::analyze_url($url);
		$op = new Image\Operation\Letterbox($w, $h, $color);
		$new_url = self::_get_file_url(
			$au['base'],
			$au['subdir'],
			$op->filename($au['filename'], $au['extension']),
			$au['absolute']
		);
		return $new_url;
	}

	/**
	 * @internal
	 */
	public static function get_letterbox_file_path( $url, $w, $h, $color ) {
		$au = self::analyze_url($url);
		$op = new Image\Operation\Letterbox($w, $h, $color);
		$new_path = self::_get_file_path(
			$au['base'],
			$au['subdir'],
			$op->filename($au['filename'], $au['extension'])
		);
		return $new_path;
	}

	/**
	 * @internal
	 */
	public static function get_resize_file_url( $url, $w, $h, $crop ) {
		$au = self::analyze_url($url);
		$op = new Image\Operation\Resize($w, $h, $crop);
		$new_url = self::_get_file_url(
			$au['base'],
			$au['subdir'],
			$op->filename($au['filename'], $au['extension']),
			$au['absolute']
		);
		return $new_url;
	}

	/**
	 * @internal
	 */
	public static function get_resize_file_path( $url, $w, $h, $crop ) {
		$au = self::analyze_url($url);
		$op = new Image\Operation\Resize($w, $h, $crop);
		$new_path = self::_get_file_path(
			$au['base'],
			$au['subdir'],
			$op->filename($au['filename'], $au['extension'])
		);
		return $new_path;
	}
}<|MERGE_RESOLUTION|>--- conflicted
+++ resolved
@@ -169,15 +169,9 @@
 		$ret = false;
 		if ( isset($file_path) && '' !== $file_path && file_exists($file_path) ) {
 			$mime = self::_mime_content_type($file_path);
-<<<<<<< HEAD
-			$ret  = in_array($mime, ['image/svg+xml', 'text/html', 'text/plain', 'image/svg']);
-		}
-		return $ret;
-=======
     		$ret  = in_array($mime, array('image/svg+xml', 'text/html', 'text/plain', 'image/svg') );
     	}
     	return $ret;
->>>>>>> e9a39d2f
 	}
 
 	/**
