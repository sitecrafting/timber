--- conflicted
+++ resolved
@@ -8,9 +8,6 @@
 use Timber\Helper;
 
 use Timber\Post;
-use Timber\Term;
-use Timber\Image;
-use Timber\User;
 
 
 class Twig {
@@ -50,101 +47,76 @@
 
 		$twig->addFunction(new Twig_Function('shortcode', 'do_shortcode'));
 
-		/* TimberObjects */
-<<<<<<< HEAD
-		$twig->addFunction(new \Twig_SimpleFunction('TimberPost', function( $pid, $PostClass = '' ) {
-=======
-		$twig->addFunction(new Twig_Function('TimberPost', function( $pid, $PostClass = 'Timber\Post' ) {
->>>>>>> fae59773
-					if ( is_array($pid) && !Helper::is_array_assoc($pid) ) {
-						foreach ( $pid as &$p ) {
-							$p = ( new PostFactory( $PostClass ) )->get_object( $p );
-						}
-						return $pid;
-					}
-					return ( new PostFactory( $PostClass ) )->get_object( $pid );
-				} ));
-		$twig->addFunction(new Twig_Function('TimberImage', function( $pid = false, $ImageClass = 'Timber\Image' ) {
-					if ( is_array($pid) && !Helper::is_array_assoc($pid) ) {
-						foreach ( $pid as &$p ) {
-							$p = new $ImageClass($p);
-						}
-						return $pid;
-					}
-					return new $ImageClass($pid);
-				} ));
-
-<<<<<<< HEAD
-		$twig->addFunction(new \Twig_SimpleFunction('TimberTerm', function( $pid, $TermClass = '' ) {
-					if ( is_array($pid) && !Helper::is_array_assoc($pid) ) {
-						foreach ( $pid as &$p ) {
-							$p = ( new TermFactory( $TermClass ) )->get_object( $p );
-						}
-						return $pid;
-					}
-					return ( new TermFactory( $TermClass ) )->get_object( $pid );
-				} ));
-		$twig->addFunction(new \Twig_SimpleFunction('TimberUser', function( $pid, $UserClass = 'Timber\User' ) {
-=======
-		$twig->addFunction(new Twig_Function('TimberTerm', array($this, 'handle_term_object')));
-
-		$twig->addFunction(new Twig_Function('TimberUser', function( $pid, $UserClass = 'Timber\User' ) {
->>>>>>> fae59773
-					if ( is_array($pid) && !Helper::is_array_assoc($pid) ) {
-						foreach ( $pid as &$p ) {
-							$p = new $UserClass($p);
-						}
-						return $pid;
-					}
-					return new $UserClass($pid);
-				} ));
-
-		/* TimberObjects Alias */
-<<<<<<< HEAD
-		$twig->addFunction(new \Twig_SimpleFunction('Post', function( $pid, $PostClass = '' ) {
-=======
-		$twig->addFunction(new Twig_Function('Post', function( $pid, $PostClass = 'Timber\Post' ) {
->>>>>>> fae59773
-					if ( is_array($pid) && !Helper::is_array_assoc($pid) ) {
-						foreach ( $pid as &$p ) {
-							$p = ( new PostFactory( $PostClass ) )->get_object( $p );
-						}
-						return $pid;
-					}
-					return ( new PostFactory( $PostClass ) )->get_object( $pid );
-				} ));
+		$twig->addFunction( new Twig_Function( 'PostQuery', function( $args ) {
+			return new PostQuery( $args );
+		} ) );
+
+		$twig->addFunction(new Twig_Function('Post', function( $pid, $PostClass = '' ) {
+			if ( is_array($pid) && !Helper::is_array_assoc($pid) ) {
+				foreach ( $pid as &$p ) {
+					$p = ( new PostFactory( $PostClass ) )->get_object( $p );
+				}
+				return $pid;
+			}
+			return ( new PostFactory( $PostClass ) )->get_object( $pid );
+		} ));
+
 		$twig->addFunction(new Twig_Function('Image', function( $pid, $ImageClass = 'Timber\Image' ) {
-					if ( is_array($pid) && !Helper::is_array_assoc($pid) ) {
-						foreach ( $pid as &$p ) {
-							$p = new $ImageClass($p);
-						}
-						return $pid;
-					}
-					return new $ImageClass($pid);
-				} ));
-<<<<<<< HEAD
+			if ( is_array($pid) && !Helper::is_array_assoc($pid) ) {
+				foreach ( $pid as &$p ) {
+					$p = new $ImageClass($p);
+				}
+				return $pid;
+			}
+			return new $ImageClass($pid);
+		} ));
+
 		$twig->addFunction(new \Twig_SimpleFunction('Term', function( $pid, $TermClass = '' ) {
-					if ( is_array($pid) && !Helper::is_array_assoc($pid) ) {
-						foreach ( $pid as &$p ) {
-							$p = ( new TermFactory( $TermClass ) )->get_object( $p );
-						}
-						return $pid;
-					}
-					return ( new TermFactory( $TermClass ) )->get_object( $pid );
-				} ));
-		$twig->addFunction(new \Twig_SimpleFunction('User', function( $pid, $UserClass = 'Timber\User' ) {
-=======
-		$twig->addFunction(new Twig_Function('Term', array($this, 'handle_term_object')));
+			if ( is_array($pid) && !Helper::is_array_assoc($pid) ) {
+				foreach ( $pid as &$p ) {
+					$p = ( new TermFactory( $TermClass ) )->get_object( $p );
+				}
+				return $pid;
+			}
+			return ( new TermFactory( $TermClass ) )->get_object( $pid );
+		} ));
+
 		$twig->addFunction(new Twig_Function('User', function( $pid, $UserClass = 'Timber\User' ) {
->>>>>>> fae59773
-					if ( is_array($pid) && !Helper::is_array_assoc($pid) ) {
-						foreach ( $pid as &$p ) {
-							$p = new $UserClass($p);
-						}
-						return $pid;
-					}
-					return new $UserClass($pid);
-				} ));
+			if ( is_array($pid) && !Helper::is_array_assoc($pid) ) {
+				foreach ( $pid as &$p ) {
+					$p = new $UserClass($p);
+				}
+				return $pid;
+			}
+			return new $UserClass($pid);
+		} ));
+		/**
+		 * Deprecated Timber object functions.
+		 */
+		$twig->addFunction( new Twig_Function(
+			'TimberPost',
+			function( $pid, $PostClass = 'Timber\Post' ) {
+				Helper::deprecated( '{{ TimberPost() }}', '{{ Post() }}', '2.0.0' );
+			}
+		) );
+		$twig->addFunction( new Twig_Function(
+			'TimberImage',
+			function( $pid = false, $ImageClass = 'Timber\Image' ) {
+				Helper::deprecated( '{{ TimberImage() }}', '{{ Image() }}', '2.0.0' );
+			}
+		) );
+		$twig->addFunction( new Twig_Function(
+			'TimberTerm',
+			function( $tid, $taxonomy = '', $TermClass = 'Timber\Term' ) {
+				Helper::deprecated( '{{ TimberTerm() }}', '{{ Term() }}', '2.0.0' );
+			}
+		) );
+		$twig->addFunction( new Twig_Function(
+			'TimberUser',
+			function( $pid, $UserClass = 'Timber\User' ) {
+				Helper::deprecated( '{{ TimberUser() }}', '{{ User() }}', '2.0.0' );
+			}
+		) );
 
 		/* bloginfo and translate */
 		$twig->addFunction(new Twig_Function('bloginfo', 'bloginfo'));
@@ -163,31 +135,6 @@
 	}
 
 	/**
-	 * Function for Term or TimberTerm() within Twig
-	 * @since 1.5.1
-	 * @author @jarednova
-	 * @param integer $tid the term ID to search for
-	 * @param string $taxonomy the taxonomy to search inside of. If sent a class name, it will use that class to support backwards compatibility
-	 * @param string $TermClass the class to use for processing the term
-	 * @return Term|array
-	 */
-	function handle_term_object( $tid, $taxonomy = '', $TermClass = 'Timber\Term' ) {
-		if ( $taxonomy != $TermClass ) {
-			// user has sent any additonal parameters, process
-			$processed_args = self::process_term_args($taxonomy, $TermClass);
-			$taxonomy = $processed_args['taxonomy'];
-			$TermClass = $processed_args['TermClass'];
-		}
-		if ( is_array($tid) && !Helper::is_array_assoc($tid) ) {
-			foreach ( $tid as &$p ) {
-				$p = new $TermClass($p, $taxonomy);
-			}
-			return $tid;
-		}
-		return new $TermClass($tid, $taxonomy);
-	}
-
-	/**
 	 * Process the arguments for handle_term_object to determine what arguments the user is sending
 	 * @since 1.5.1
 	 * @author @jarednova
@@ -261,7 +208,7 @@
 					return apply_filters_ref_array($tag, $args);
 				} ));
 
-		
+
 		$twig = apply_filters('timber/twig', $twig);
 		/**
 		 * get_twig is deprecated, use timber/twig
