<?php

namespace Timber;

use Timber\Core;
use Timber\Post;

/**
 * Class Menu
 *
 * @api
 */
class Menu extends Core {

	public $MenuItemClass = 'Timber\MenuItem';
	public $PostClass = 'Timber\Post';

	/**
	 * @api
	 * @var integer The depth of the menu we are rendering
	 */
	public $depth;

	/**
	 * @api
	 * @var array|null Array of `Timber\Menu` objects you can to iterate through.
	 */
	public $items = null;

	/**
	 * @api
	 * @var int The ID of the menu, corresponding to the wp_terms table.
	 */
	public $id;

	/**
	 * @api
	 * @var int The ID of the menu, corresponding to the wp_terms table.
	 */
	public $ID;

	/**
	 * @api
	 * @var int The ID of the menu, corresponding to the wp_terms table.
	 */
	public $term_id;

	/**
	 * @api
	 * @var string The name of the menu (ex: `Main Navigation`).
	 */
	public $name;

	/**
	 * @api
	 * @var array The unfiltered options sent forward via the user in the __construct
	 */
	public $raw_options;

	/**
	 * @api
	 * @var string The name of the menu (ex: `Main Navigation`).
	 */
	public $title;



	/**
	 * Initialize a menu.
	 *
<<<<<<< HEAD
	 * @api
	 *
	 * @param int|string $slug A menu slug, the term ID of the menu, the full name from the admin
	 *                         menu, the slug of theregistered location or nothing. Passing nothing
	 *                         is good if you only have one menu. Timber will grab what it finds.
=======
	 * @param int|string $slug    A menu slug, the term ID of the menu, the full name from the admin
	 *                            menu, the slug of theregistered location or nothing. Passing nothing
	 *                            is good if you only have one menu. Timber will grab what it finds.
	 * @param array      $options An array of options, right now only `depth` is supported
>>>>>>> f44e9cd4
	 */
	public function __construct( $slug = 0, $options = array() ) {
		$menu_id = false;
		$locations = get_nav_menu_locations();

		$this->set_options((array)$options);

		if ( $slug != 0 && is_numeric($slug) ) {
			$menu_id = $slug;
		} else if ( is_array($locations) && count($locations) ) {
			$menu_id = $this->get_menu_id_from_locations($slug, $locations);
		} else if ( $slug === false ) {
			$menu_id = false;
		}
		if ( !$menu_id ) {
			$menu_id = $this->get_menu_id_from_terms($slug);
		}
		if ( $menu_id ) {
			$this->init($menu_id);
		} else {
			$this->init_as_page_menu();
		}
	}

	/**
	 * @internal
	 * @param int $menu_id
	 */
	protected function init( $menu_id ) {
		$menu = wp_get_nav_menu_items($menu_id);
		if ( $menu ) {
			_wp_menu_item_classes_by_context($menu);
			if ( is_array($menu) ) {
				$menu = self::order_children($menu);
				$menu = self::strip_to_depth_limit($menu);
			}
			$this->items = $menu;
			$menu_info = wp_get_nav_menu_object($menu_id);
			$this->import($menu_info);
			$this->ID = $this->term_id;
			$this->id = $this->term_id;
			$this->title = $this->name;
		}
	}

	/**
	 * @internal
	 * @param mixed $options
	 */
	protected function set_options ($options) {
		// Set any important options
		$this->depth = (isset($options['depth']) ? (int)$options['depth'] : -1);
		$this->raw_options = $options; // for future enhancements?
	}

	/**
	 * @internal
	 */
	protected function init_as_page_menu() {
		$menu = get_pages(array('sort_column' => 'menu_order'));
		if ( $menu ) {
			foreach ( $menu as $mi ) {
				$mi->__title = $mi->post_title;
			}
			_wp_menu_item_classes_by_context($menu);
			if ( is_array($menu) ) {
				$menu = self::order_children($menu);
			}
			$this->items = $menu;
		}
	}

	/**
	 * @internal
	 * @param string $slug
	 * @param array $locations
	 * @return integer
	 */
	protected function get_menu_id_from_locations( $slug, $locations ) {
		if ( $slug === 0 ) {
			$slug = $this->get_menu_id_from_terms($slug);
		}
		if ( is_numeric($slug) ) {
			$slug = array_search($slug, $locations);
		}
		if ( isset($locations[$slug]) ) {
			$menu_id = $locations[$slug];
			if ( function_exists('wpml_object_id_filter') ) {
				$menu_id = wpml_object_id_filter($locations[$slug], 'nav_menu');
			}

			return $menu_id;
		}
	}

	/**
	 * @internal
	 * @param int $slug
	 * @return int
	 */
	protected function get_menu_id_from_terms( $slug = 0 ) {
		if ( !is_numeric($slug) && is_string($slug) ) {
			//we have a string so lets search for that
			$menu = get_term_by('slug', $slug, 'nav_menu');
			if ( $menu ) {
				return $menu->term_id;
			}
			$menu = get_term_by('name', $slug, 'nav_menu');
			if ( $menu ) {
				return $menu->term_id;
			}
		}
		$menus = get_terms('nav_menu', array('hide_empty' => true));
		if ( is_array($menus) && count($menus) ) {
			if ( isset($menus[0]->term_id) ) {
				return $menus[0]->term_id;
			}
		}
		return 0;
	}

	/**
	 * Find a parent menu item in a set of menu items.
	 *
	 * @api
	 * @param array $menu_items An array of menu items.
	 * @param int   $parent_id  The parent ID to look for.
	 * @return \Timber\MenuItem|bool A menu item. False if no parent was found.
	 */
	public function find_parent_item_in_menu( $menu_items, $parent_id ) {
		foreach ( $menu_items as &$item ) {
			if ( $item->ID == $parent_id ) {
				return $item;
			}
		}
	}

	/**
	 * @internal
	 * @param array $items
	 * @return array
	 */
	protected function order_children( $items ) {
		$index = array();
		$menu = array();
		foreach ( $items as $item ) {
			if ( isset($item->title) ) {
				// Items from WordPress can come with a $title property which conflicts with methods
				$item->__title = $item->title;
				unset($item->title);
			}
			if ( isset($item->ID) ) {
				if ( is_object($item) && get_class($item) == 'WP_Post' ) {
					$old_menu_item = $item;
					$item = new $this->PostClass($item);
				}
				$menu_item = new $this->MenuItemClass($item);
				if ( isset($old_menu_item) ) {
					$menu_item->import_classes($old_menu_item);
				}
				$index[$item->ID] = $menu_item;
			}
		}
		foreach ( $index as $item ) {
			if ( isset($item->menu_item_parent) && $item->menu_item_parent && isset($index[$item->menu_item_parent]) ) {
				$index[$item->menu_item_parent]->add_child($item);
			} else {
				$menu[] = $item;
			}
		}
		return $menu;
	}

	/**
	 * @internal
	 * @param array $menu
	 */
	protected function strip_to_depth_limit ($menu, $current = 1) {
		$depth = (int)$this->depth; // Confirms still int.
		if ($depth <= 0) {
			return $menu;
		}

		foreach ($menu as &$currentItem) {
			if ($current == $depth) {
				$currentItem->children = false;
				continue;
			}

			$currentItem->children = self::strip_to_depth_limit($currentItem->children, $current + 1);
		}

		return $menu;
	}

	/**
	 * Get menu items.
	 *
	 * Instead of using this function, you can use the `$items` property directly to get the items
	 * for a menu.
	 *
	 * @api
	 * @example
	 * ```twig
	 * {% for item in menu.get_items %}
	 *     <a href="{{ item.link }}">{{ item.title }}</a>
	 * {% endfor %}
	 * ```
	 * @return array Array of `Timber\MenuItem` objects. Empty array if no items could be found.
	 */
	public function get_items() {
		if ( is_array( $this->items ) ) {
			return $this->items;
		}

		return array();
	}
}<|MERGE_RESOLUTION|>--- conflicted
+++ resolved
@@ -68,18 +68,12 @@
 	/**
 	 * Initialize a menu.
 	 *
-<<<<<<< HEAD
-	 * @api
-	 *
-	 * @param int|string $slug A menu slug, the term ID of the menu, the full name from the admin
-	 *                         menu, the slug of theregistered location or nothing. Passing nothing
-	 *                         is good if you only have one menu. Timber will grab what it finds.
-=======
+	 * @api
+	 *
 	 * @param int|string $slug    A menu slug, the term ID of the menu, the full name from the admin
 	 *                            menu, the slug of theregistered location or nothing. Passing nothing
 	 *                            is good if you only have one menu. Timber will grab what it finds.
 	 * @param array      $options An array of options, right now only `depth` is supported
->>>>>>> f44e9cd4
 	 */
 	public function __construct( $slug = 0, $options = array() ) {
 		$menu_id = false;
