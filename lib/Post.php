<?php

namespace Timber;

use Timber\Core;
use Timber\CoreInterface;
use Timber\CommentThread;
use Timber\Term;
use Timber\User;
use Timber\Image;
use Timber\Helper;
use Timber\URLHelper;
use Timber\PostGetter;
use Timber\PostType;

use WP_Post;

/**
 * Class Post
 *
 * This is the object you use to access or extend WordPress posts. Think of it as Timber's (more
 * accessible) version of `WP_Post`. This is used throughout Timber to represent posts retrieved
 * from WordPress making them available to Twig templates. See the PHP and Twig examples for an
 * example of what it’s like to work with this object in your code.
 *
 * @api
 * @example
 *
 * **single.php**
 *
 * ```php
 * $context = Timber::context();
 *
 * Timber::render( 'single.twig', $context );
 * ```
 *
 * **single.twig**
 *
 * ```twig
 * <article>
 *     <h1 class="headline">{{ post.title }}</h1>
 *     <div class="body">
 *         {{ post.content }}
 *     </div>
 * </article>
 * ```
 *
 * ```html
 * <article>
 *     <h1 class="headline">The Empire Strikes Back</h1>
 *     <div class="body">
 *         It is a dark time for the Rebellion. Although the Death Star has been
 *         destroyed, Imperial troops have driven the Rebel forces from their
 *         hidden base and pursued them across the galaxy.
 *     </div>
 * </article>
 * ```
 */
class Post extends Core implements CoreInterface, MetaInterface, Setupable {

	/**
	 * @var string The name of the class to handle images by default
	 */
	public $ImageClass = 'Timber\Image';

	/**
	 * @var string The name of the class to handle posts by default
	 */
	public $PostClass = 'Timber\Post';

	/**
	 * @var string The name of the class to handle terms by default
	 */
	public $TermClass = 'Timber\Term';

	/**
	 * @var string What does this class represent in WordPress terms?
	 */
	public $object_type = 'post';

	/**
	 * @api
	 * @var array Stores custom meta data
	 */
	public $custom = array();

	/**
	 * @var string What does this class represent in WordPress terms?
	 */
	public static $representation = 'post';

	/**
	 * @internal
	 * @var string Stores the processed content internally
	 */
	protected $_content;

	/**
	 * @var string The returned permalink from WP's get_permalink function
	 */
	protected $_permalink;

	/**
	 * @var array Stores the results of the next Timber\Post in a set inside an array (in order to manage by-taxonomy)
	 */
	protected $_next = array();

	/**
	 * @var array Stores the results of the previous Timber\Post in a set inside an array (in order to manage by-taxonomy)
	 */
	protected $_prev = array();

	/**
	 * @var string Stores the CSS classes for the post (ex: "post post-type-book post-123")
	 */
	protected $_css_class;

	/**
	 * @api
	 * @var int The numeric WordPress id of a post.
	 */
	public $id;

	/**
	 * @api
	 * @var int The numeric WordPress id of a post, capitalized to match WordPress usage.
	 */
	public $ID;

	/**
	 * @api
	 * @var int The numeric ID of the a post's author corresponding to the wp_user database table
	 */
	public $post_author;

	/**
	 * @api
	 * @var string The raw text of a WP post as stored in the database
	 */
	public $post_content;

	/**
	 * @api
	 * @var string The raw date string as stored in the WP database, ex: 2014-07-05 18:01:39
	 */
	public $post_date;

	/**
	 * @api
	 * @var string The raw text of a manual post excerpt as stored in the database
	 */
	public $post_excerpt;

	/**
	 * @api
	 * @var int The numeric ID of a post's parent post
	 */
	public $post_parent;

	/**
	 * @api
	 * @var string The status of a post ("draft", "publish", etc.)
	 */
	public $post_status;

	/**
	 * @api
	 * @var string The raw text of a post's title as stored in the database
	 */
	public $post_title;

	/**
	 * @api
	 * @var string The name of the post type, this is the machine name (so "my_custom_post_type" as
	 *      opposed to "My Custom Post Type")
	 */
	public $post_type;

	/**
	 * @api
	 * @var string The URL-safe slug, this corresponds to the poorly-named "post_name" in the WP
	 *      database, ex: "hello-world"
	 */
	public $slug;

	public $_thumbnail_id;

	/**
	 * @var string Stores the PostType object for the Post
	 */
	protected $__type;

	/**
	 * If you send the constructor nothing it will try to figure out the current post id based on
	 * being inside The_Loop.
	 *
	 * @api
	 * @example
	 * ```php
	 * $post = new Timber\Post();
	 * $other_post = new Timber\Post($random_post_id);
	 * ```
	 *
	 * @param mixed $pid
	 */
	public function __construct( $pid = null ) {
		$pid = $this->determine_id($pid);
		$this->init($pid);
	}

	/**
	 * This is helpful for twig to return properties and methods see:
	 * https://github.com/fabpot/Twig/issues/2
	 *
	 * This is also here to ensure that {{ post.class }} remains usable.
	 *
	 * @api
	 *
	 * @return mixed
	 */
	public function __get( $field ) {
		if ( 'class' === $field ) {
			return $this->css_class();
		}
		return parent::__get($field);
	}

	/**
	 * This is helpful for twig to return properties and methods see:
	 * https://github.com/fabpot/Twig/issues/2
	 *
	 * This is also here to ensure that {{ post.class }} remains usable
	 *
	 * @api
	 *
	 * @return mixed
	 */
	public function __call( $field, $args ) {
		if ( 'class' === $field ) {
			$class = isset($args[0]) ? $args[0] : '';
			return $this->css_class($class);
		}

		return parent::__call($field, $args);
	}

	/**
	 * Sets up a post.
	 *
	 * Sets up the `$post` global, and other global variables as well as variables in the
	 * `$wp_query` global that makes Timber more compatible with WordPress.
	 *
	 * This function will be called automatically when you loop over Timber posts as well as in
	 * `Timber::context()`.
	 *
	 * @api
	 * @since 2.0.0
	 *
	 * @return \Timber\Post The post instance.
	 */
	public function setup() {
		global $post;
		global $wp_query;

		// Overwrite post global.
		// phpcs:ignore WordPress.WP.GlobalVariablesOverride.OverrideProhibited
		$post = $this;

		// Mimick WordPress behavior to improve compatibility with third party plugins.
		$wp_query->in_the_loop = true;

		// The setup_postdata() function will call the 'the_post' action.
		$wp_query->setup_postdata( $post->ID );

		return $this;
	}

	/**
	 * Resets variables after post has been used.
	 *
	 * This function will be called automatically when you loop over Timber posts.
	 *
	 * @api
	 * @since 2.0.0
	 *
	 * @return \Timber\Post The post instance.
	 */
	public function teardown() {
		global $wp_query;

		$wp_query->in_the_loop = false;

		return $this;
	}

	/**
	 * Determined whether or not an admin/editor is looking at the post in "preview mode" via the
	 * WordPress admin
	 * @internal
	 * @return bool
	 */
	protected static function is_previewing() {
		global $wp_query;
		if ( isset($_GET['preview']) && isset($_GET['preview_nonce']) && wp_verify_nonce($_GET['preview_nonce'], 'post_preview_'.$wp_query->queried_object_id) ) {
			return true;
		}
	}

	/**
	 * tries to figure out what post you want to get if not explictly defined (or if it is, allows it to be passed through)
	 * @internal
	 * @param mixed a value to test against
	 * @return int the numberic id we should be using for this post object
	 */
	protected function determine_id( $pid ) {
		global $wp_query;
		if ( $pid === null &&
			isset($wp_query->queried_object_id)
			&& $wp_query->queried_object_id
			&& isset($wp_query->queried_object)
			&& is_object($wp_query->queried_object)
			&& get_class($wp_query->queried_object) == 'WP_Post'
		) {
			$pid = $wp_query->queried_object_id;
		} else if ( $pid === null && $wp_query->is_home && isset($wp_query->queried_object_id) && $wp_query->queried_object_id ) {
			//hack for static page as home page
			$pid = $wp_query->queried_object_id;
		} else if ( $pid === null ) {
			$gtid = false;
			$maybe_post = get_post();
			if ( isset($maybe_post->ID) ) {
				$gtid = true;
			}
			if ( $gtid ) {
				$pid = get_the_ID();
			}
			if ( !$pid ) {
				global $wp_query;
				if ( isset($wp_query->query['p']) ) {
					$pid = $wp_query->query['p'];
				}
			}
		}
		if ( $pid === null && ($pid_from_loop = PostGetter::loop_to_id()) ) {
			$pid = $pid_from_loop;
		}
		return $pid;
	}

	/**
	 * Outputs the title of the post if you do something like `<h1>{{post}}</h1>`
	 *
	 * @api
	 * @return string
	 */
	public function __toString() {
		return $this->title();
	}

	protected function get_post_preview_object() {
		global $wp_query;
		if ( $this->is_previewing() ) {
			$revision_id = $this->get_post_preview_id( $wp_query );
			return new $this->PostClass( $revision_id );
		}
	}

	protected function get_post_preview_id( $query ) {
		$can = array(
			get_post_type_object($query->queried_object->post_type)->cap->edit_post,
		);

		if ( $query->queried_object->author_id !== get_current_user_id() ) {
			$can[] = get_post_type_object($query->queried_object->post_type)->cap->edit_others_posts;
		}

		$can_preview = array();

		foreach ( $can as $type ) {
			if ( current_user_can($type, $query->queried_object_id) ) {
				$can_preview[] = true;
			}
		}

		if ( count($can_preview) !== count($can) ) {
			return;
		}

		$revisions = wp_get_post_revisions($query->queried_object_id);

		if ( !empty($revisions) ) {
			$revision = reset($revisions);
			return $revision->ID;
		}

		return false;
	}

	/**
	 * Initializes a Post
	 * @internal
	 * @param integer $pid
	 */
	protected function init( $pid = null ) {
		if ( $pid === null ) {
			$pid = get_the_ID();
		}
		if ( is_numeric($pid) ) {
			$this->ID = $pid;
		}
		$post_info = $this->get_info($pid);
		$this->import($post_info);
	}

	/**
	 * updates the post_meta of the current object with the given value
	 * @param string $field
	 * @param mixed $value
	 */
	public function update( $field, $value ) {
		if ( isset($this->ID) ) {
			update_post_meta($this->ID, $field, $value);
			$this->$field = $value;
		}
	}


	/**
	 * takes a mix of integer (post ID), string (post slug),
	 * or object to return a WordPress post object from WP's built-in get_post() function
	 * @internal
	 * @param integer $pid
	 * @return WP_Post on success
	 */
	protected function prepare_post_info( $pid = 0 ) {
		if ( is_string($pid) || is_numeric($pid) || (is_object($pid) && !isset($pid->post_title)) || $pid === 0 ) {
			$pid  = self::check_post_id($pid);
			$post = get_post($pid);
			if ( $post ) {
				return $post;
			}
		}
		// we can skip if already is WP_Post.
		return $pid;
	}


	/**
	 * Helps you find the post id regardless of whether you send a string or whatever.
	 *
	 * @internal
	 * @param integer $pid number to check against.
	 * @return integer ID number of a post
	 */
	protected function check_post_id( $pid ) {
		if ( is_numeric($pid) && 0 === $pid ) {
			$pid = get_the_ID();
			return $pid;
		}
		if ( ! is_numeric($pid) && is_string($pid) ) {
			$pid = PostGetter::get_post_id_by_name($pid);
		}
		return $pid;
	}

	/**
	 * Gets a preview/excerpt of your post.
	 *
	 * If you have text defined in the excerpt textarea of your post, it will use that. Otherwise it
	 * will pull from the post_content. If there's a <!-- more --> tag, it will use that to mark
	 * where to pull through.
	 *
	 * This method returns `Timber\PostPreview` a object, which is a **chainable object**. This
	 * means that you can change the output of the preview by **adding more methods**. Refer to the
	 * documentation of the `Timber\PostPreview` to get an overview of all the available methods.
	 *
	 * @example
	 * ```twig
     * {# Use default preview #}
	 * <p>{{ post.preview }}</p>
	 *
	 * {# Change the post preview text #}
	 * <p>{{ post.preview.read_more('Continue Reading') }}</p>
	 *
	 * {# Additionally restrict the length to 50 words #}
	 * <p>{{ post.preview.length(50).read_more('Continue Reading') }}</p>
	 * ```
	 * @see \Timber\PostPreview
	 * @return \Timber\PostPreview
	 */
	public function preview() {
		return new PostPreview($this);
	}

	/**
	 * Get a preview (excerpt) of your post.
	 *
	 * @api
	 * @deprecated 1.3.1, use `{{ post.preview }}` instead.
	 * @see        \Timber\Post::preview()
	 *
	 * @param int         $len      The number of words that WordPress should use to make the
	 *                              preview.
	 *                              (Isn’t this better than [this
	 *                              mess](http://wordpress.org/support/topic/changing-the-default-length-of-the_excerpt-1?replies=14)?).
	 *                              If you’ve set a post excerpt on a post, we’ll use that for the
	 *                              preview text; otherwise the first X words of `post_content`.
	 * @param bool        $force    What happens if your custom post excerpt is longer then the
	 *                              length requested? By default (`$force = false`) it will use the
	 *                              full `post_excerpt`. However, you can set this to `true` to
	 *                              *force* your excerpt to be of the desired length.
	 * @param string      $readmore The text you want to use for the 'readmore' link.
	 * @param bool|string $strip    `true` for default, `false` for none, a string for a list of
	 *                              custom attributes.
	 * @param string      $end      The text to end the preview with. Default `...`.
	 *
	 * @return string The post preview.
	 */
	public function get_preview( $len = 50, $force = false, $readmore = 'Read More', $strip = true, $end = '&hellip;' ) {
		Helper::deprecated('{{ post.get_preview }}', '{{ post.preview }}', '1.3.1');
		$pp = new PostPreview($this);

		/** This filter is documented in PostPreview.php */
		add_filter('timber/post/preview/read_more_class', function(){
			/**
			 * Filters the CSS class used for the preview link for a post.
			 *
			 * This filter only applies when you use `{{ post.get_preview() }}`. When you want to
			 * change the CSS class for all preview links in general, you can use the
			 * `timber/post/preview/read_more_class` filter.
			 *
			 * @since 0.22.3
			 * @example
			 * ```php
			 * // Change the CSS class for preview links
			 * add_filter( 'timber/post/get_preview/read_more_class', function( $class ) {
			 *     return 'post__read-more__link';
			 * } );
			 * ```
			 *
			 * @param string $class The CSS class to use for the preview link. Default `read-more`.
			 */
			return apply_filters('timber/post/get_preview/read_more_class', "read-more");
		});

		return $pp->length($len)->force($force)->read_more($readmore)->strip($strip)->end($end);
	}

	/**
	 * Gets the post meta data values and attaches it to the current object.
	 *
	 * @param int $pid A post ID.
	 */
	public function import_custom( $pid ) {
		$customs = $this->get_meta_values($pid);
		$this->import($customs);
	}

	/**
	 * Used internally to fetch the metadata fields (wp_postmeta table)
	 * and attach them to our Timber\Post object
	 * @internal
	 *
	 * @param int $post_id
	 *
	 * @return array
	 */
	protected function get_meta_values( $post_id ) {
		$post_meta = array();

		/**
		 * Filters post meta data before it is fetched from the database.
		 *
		 * Timber loads all meta values into the post object on initialization. With this filter,
		 * you can disable fetching the meta values through the default method, which uses
		 * `get_post_meta()`, by returning `false` or an non-empty array.
		 *
		 * @example
		 * ```php
		 * // Disable fetching meta values.
		 * add_filter( 'timber/post/pre_get_meta_values', '__return_false' );
		 *
		 * // Add your own meta data.
		 * add_filter( 'timber/post/pre_get_meta_values', function( $post_meta, $post_id, $post ) {
    	 *     $post_meta = array(
		 *         'custom_data_1' => 73,
		 *         'custom_data_2' => 274,
		 *     );
		 *
		 *     return $post_meta;
		 * }, 10, 3 );
		 * ```
		 * @since 2.0.0
		 *
		 * @param array        $post_meta An array of custom meta values. Passing false or a non-empty
		 *                                array will skip fetching the values from the database and
		 *                                will use the filtered values instead. Default `array()`.
		 * @param int          $post_id   The post ID.
		 * @param \Timber\Post $post      The post object.
		 */
		$post_meta = apply_filters( 'timber/post/pre_get_meta_values', $post_meta, $post_id, $this );

		/**
		 * Filters post meta data before it is fetched from the database.
		 *
		 * @deprecated 2.0.0, use `timber/post/pre_get_meta_values`
		 */
		do_action_deprecated(
			'timber_post_get_meta_pre',
			array( $post_meta, $post_id, $this ),
			'2.0.0',
			'timber/post/pre_get_meta_values'
		);

		// Load all meta data when it wasn’t filtered before.
		if ( false !== $post_meta && empty( $post_meta ) ) {
			$post_meta = get_post_meta( $post_id );
		}

		foreach ( $post_meta as $key => $value ) {
			if ( is_array($value) && count($value) == 1 && isset($value[0]) ) {
				$value = $value[0];
			}
			$post_meta[$key] = maybe_unserialize($value);
		}

		/**
		 * Filters post meta data fetched from the database.
		 *
<<<<<<< HEAD
=======
		 * Timber loads all meta values into the post object on initialization. With this filter,
		 * you can change meta values after they were fetched from the database.
		 *
		 * @example
		 * ```php
		 * add_filter( 'timber/post/get_meta_values', function( $post_meta, $post_id, $post ) {
		 *     if ( 'event' === $post->post_type ) {
		 *         // Do something special.
		 *         $post_meta['foo'] = $post_meta['foo'] . ' bar';
		 *     }
>>>>>>> 7676e00c
		 *
		 *     return $post_meta;
		 * }, 10, 3 );
		 * ```
		 *
		 * @since 2.0.0
		 *
		 * @param array        $post_meta Post meta data.
		 * @param int          $post_id   The post ID.
		 * @param \Timber\Post $post      The post object.
		 */
		$post_meta = apply_filters( 'timber/post/get_meta_values', $post_meta, $post_id, $this );

		/**
		 * Filters post meta data fetched from the database.
		 *
		 * @deprecated 2.0.0, use `timber/post/get_meta_values`
		 */
		$post_meta = apply_filters_deprecated(
			'timber_post_get_meta',
			array( $post_meta, $post_id, $this ),
			'2.0.0',
			'timber/post/get_meta_values'
		);

		return $post_meta;
	}

	/**
	 * @internal
	 * @param int $i
	 * @return string
	 */
	protected static function get_wp_link_page( $i ) {
		$link = _wp_link_page($i);
		$link = new \SimpleXMLElement($link.'</a>');
		if ( isset($link['href']) ) {
			return $link['href'];
		}
	}

	/**
	 * Used internally by init, etc. to build Timber\Post object.
	 *
	 * @internal
	 * @param  int|null $pid The ID to generate info from.
	 * @return null|object|WP_Post
	 */
	protected function get_info( $pid = null ) {
		$post = $this->prepare_post_info($pid);
		if ( !isset($post->post_status) ) {
			return null;
		}

		$post->status = $post->post_status;
		$post->id = $post->ID;
		$post->slug = $post->post_name;

		$customs = $this->get_meta_values($post->ID);

		if ( $this->is_previewing() ) {
			global $wp_query;
			$rev_id = $this->get_post_preview_id($wp_query);
			$customs = $this->get_meta_values($rev_id);
		}

		$post->custom = $customs;
		return $post;
	}

	/**
	 * Gets the comment form for use on a single article page
	 *
	 * @api
	 * @param array This $args array thing is a mess, [fix at some point](http://codex.wordpress.org/Function_Reference/comment_form)
	 * @return string of HTML for the form
	 */
	public function comment_form( $args = array() ) {
		return trim(Helper::ob_function( 'comment_form', array( $args, $this->ID ) ));
	}

	/**
	 * Gets the terms associated with the post.
	 *
	 * @api
	 * @example
	 * ```twig
	 * <section id="job-feed">
	 * {% for post in job %}
	 *     <div class="job">
	 *         <h2>{{ post.title }}</h2>
	 *         <p>{{ post.terms('category')|join(', ') }}</p>
	 *     </div>
	 * {% endfor %}
	 * </section>
	 * ```
	 * ```html
	 * <section id="job-feed">
	 *     <div class="job">
	 *         <h2>Cheese Maker</h2>
	 *         <p>Food, Cheese, Fromage</p>
	 *     </div>
	 *     <div class="job">
	 *         <h2>Mime</h2>
	 *         <p>Performance, Silence</p>
	 *     </div>
	 * </section>
	 * ```
	 * ```php
	 * // Get all terms of a taxonomy.
	 * $terms = $post->terms( 'category' );
	 *
	 * // Get terms of multiple taxonomies.
	 * $terms = $post->terms( array( 'books', 'movies' ) );
	 *
	 * // Use custom arguments for taxonomy query and options.
	 * $terms = $post->terms( array(
     *     'query' => [
     *         'taxonomy' => 'custom_tax',
     *         'orderby'  => 'count',
     *     ],
     *     'merge'      => false,
     *     'term_class' => 'My_Term_Class'
     * ) );
	 * ```
	 *
	 * @param string|array $args {
	 *     Optional. Name of the taxonomy or array of arguments.
	 *
	 *     @type array $query       Any array of term query parameters for getting the terms. See
	 *                              `WP_Term_Query::__construct()` for supported arguments. Use the
	 *                              `taxonomy` argument to choose which taxonomies to get. Defaults
	 *                              to querying all registered taxonomies for the post type. You can
	 *                              use custom or built-in WordPress taxonomies (category, tag).
	 *                              Timber plays nice and figures out that `tag`, `tags` or
	 *                              `post_tag` are all the same (also for `categories` or
	 *                              `category`). For custom taxonomies you need to define the
	 *                              proper name.
	 *     @type bool $merge        Whether the resulting array should be one big one (`true`) or
	 *                              whether it should be an array of sub-arrays for each taxonomy
	 *                              (`false`). Default `true`.
	 *     @type string $term_class The Timber term class to use for the term objects.
	 * }
	 * @return array An array of taxonomies.
	 */
	public function terms( $args = array() ) {
		// Make it possible to use a category or an array of categories as a shorthand.
		if ( ! is_array( $args ) || isset( $args[0] ) ) {
			$args = array(
				'query' => array(
					'taxonomy' => $args,
				),
			);
		}

		// Defaults.
		$args = wp_parse_args( $args, array(
			'query' => array(
				'taxonomy' => 'all',
			),
			'merge' => true,
			'term_class' => $this->TermClass,
		) );

		$tax        = $args['query']['taxonomy'];
		$merge      = $args['merge'];
		$term_class = $args['term_class'];
		$taxonomies = array();

		// Build an array of taxonomies.
		if ( is_array( $tax ) ) {
			$taxonomies = $tax;
		} elseif ( is_string( $tax ) ) {
			if ( in_array( $tax, array( 'all', 'any', '' ) ) ) {
				$taxonomies = get_object_taxonomies($this->post_type);
			} else {
				$taxonomies = array($tax);
			}
		}

		$terms = wp_get_post_terms( $this->ID, $taxonomies, $args['query'] );

		if ( is_wp_error( $terms ) ) {
			/**
			 * @var $terms \WP_Error
			 */
			Helper::error_log( 'Error retrieving terms for taxonomies on a post in lib/Post.php' );
			Helper::error_log( 'tax = ' . print_r( $tax, true ) );
			Helper::error_log( 'WP_Error: ' . $terms->get_error_message() );

			return $terms;
		}

		// Map over array of WordPress terms and transform them into instances of chosen term class.
		$terms = array_map( function( $term ) use ( $term_class ) {
			return call_user_func( array( $term_class, 'from' ), $term->term_id, $term->taxonomy );
		}, $terms );

		if ( ! $merge ) {
			$terms_sorted = array();

			// Initialize sub-arrays.
			foreach ( $taxonomies as $taxonomy ) {
				$terms_sorted[ $taxonomy ] = array();
			}

			// Fill terms into arrays.
			foreach ( $terms as $term ) {
				$terms_sorted[ $term->taxonomy ][] = $term;
			}

			return $terms_sorted;
		}

		return $terms;
	}

	/**
	 * @api
	 * @param string|int $term_name_or_id
	 * @param string $taxonomy
	 * @return bool
	 */
	public function has_term( $term_name_or_id, $taxonomy = 'all' ) {
		if ( $taxonomy == 'all' || $taxonomy == 'any' ) {
			$taxes = get_object_taxonomies($this->post_type, 'names');
			$ret = false;
			foreach ( $taxes as $tax ) {
				if ( has_term($term_name_or_id, $tax, $this->ID) ) {
					$ret = true;
					break;
				}
			}
			return $ret;
		}
		return has_term($term_name_or_id, $taxonomy, $this->ID);
	}

	/**
	 * @api
	 * @return int the number of comments on a post
	 */
	public function comment_count() {
		return get_comments_number($this->ID);
	}


	/**
	 * @api
	 * @param string $field_name
	 * @return boolean
	 */
	public function has_field( $field_name ) {
		return (!$this->meta($field_name)) ? false : true;
	}

	/**
	 * Gets the field object data from Advanced Custom Fields.
	 * This includes metadata on the field like whether it's conditional or not.
	 *
	 * @api
	 * @since 1.6.0
	 * @param string $field_name of the field you want to lookup.
	 * @return mixed
	 */
	public function field_object( $field_name ) {
		/**
		 * Filters field object data from Advanced Custom Fields.
		 *
		 * This filter is used by the ACF Integration.
		 *
		 * @todo Add example
		 *
		 * @see   \Timber\Post::field_object()
		 * @since 1.6.0
		 *
		 * @param array        $value      The field object array.
		 * @param int          $post_id    The post ID.
		 * @param string       $field_name The ACF field name.
		 * @param \Timber\Post $post       The post object.
		 */
		$value = apply_filters('timber/post/meta_object_field', null, $this->ID, $field_name, $this);
		$value = $this->convert($value);
		return $value;
	}

	/**
	 * Gets a post meta value.
	 *
	 * Returns a meta value for a post that’s saved in the post meta database table.
	 *
	 * @api
	 *
	 * @param string $field_name The field name for which you want to get the value.
	 * @param array  $args       An array of arguments for getting the meta value. Third-party
	 *                           integrations can use this argument to make their API arguments
	 *                           available in Timber. Default empty.
	 * @return mixed The meta field value.
	 */
	public function meta( $field_name = null, $args = array() ) {
		if ( $rd = $this->get_revised_data_from_method('meta', $field_name) ) {
			return $rd;
		}

		/**
		 * Filters the value for a post meta field before it is fetched from the database.
		 *
		 * @todo  Add description, example
		 *
		 * @see   \Timber\Post::meta()
		 * @since 2.0.0
		 *
		 * @param string       $value      The field value. Default null. Passing a non-null value
		 *                                 will skip fetching the value from the database.
		 * @param int          $post_id    The post ID.
		 * @param string       $field_name The name of the meta field to get the value for.
		 * @param \Timber\Post $post       The post object.
		 * @param array        $args       An array of arguments.
		 */
		$value = apply_filters(
			'timber/post/pre_meta',
			null,
			$this->ID,
			$field_name,
			$this,
			$args
		);

		/**
		 * Filters the value for a post meta field before it is fetched from the database.
		 *
		 * @deprecated 2.0.0, use `timber/post/pre_meta`
		 */
		$value = apply_filters_deprecated(
			'timber_post_get_meta_field_pre',
			array( $value, $this->ID, $field_name, $this ),
			'2.0.0',
			'timber/post/pre_meta'
		);

		if ( null === $value ) {
			$value = get_post_meta( $this->ID, $field_name );
			if ( is_array($value) && count($value) == 1 ) {
				$value = $value[0];
			}
			if ( is_array($value) && count($value) == 0 ) {
				$value = null;
			}
		}

		/**
		 * Filters the value for a post meta field.
		 *
		 * This filter is used by the ACF Integration.
		 *
		 * @todo  Add description, example
		 *
		 * @see   \Timber\Post::meta()
		 * @since 2.0.0
		 *
		 * @param string       $value      The field value.
		 * @param int          $post_id    The post ID.
		 * @param string       $field_name The name of the meta field to get the value for.
		 * @param \Timber\Post $post       The post object.
		 * @param array        $args       An array of arguments.
		 */
		$value = apply_filters(
			'timber/post/meta',
			$value,
			$this->ID,
			$field_name,
			$this,
			$args
		);

		/**
		 * Filters the value for a post meta field.
		 *
		 * @deprecated 2.0.0, use `timber/post/meta`
		 */
		$value = apply_filters_deprecated(
			'timber_post_get_meta_field',
			array( $value, $this->ID, $field_name, $this ),
			'2.0.0',
			'timber/post/meta'
		);


		$value = $this->convert($value);
		return $value;
	}

	/**
	 * Gets a post meta value.
	 *
	 * @api
	 * @deprecated 2.0.0, use `{{ post.meta('field_name') }}` instead.
	 * @see \Timber\Post::meta()
	 *
	 * @param string $field_name The field name for which you want to get the value.
	 * @return mixed The meta field value.
	 */
	public function get_field( $field_name = null ) {
		Helper::deprecated(
			"{{ post.get_field('field_name') }}",
			"{{ post.meta('field_name') }}",
			'2.0.0'
		);

		if ( $field_name === null ) {
			// On the off-chance the field is actually named meta.
			$field_name = 'meta';
		}

		return $this->meta( $field_name );
	}

	/**
	 * Import field data onto this object
	 *
	 * @api
	 * @deprecated since 2.0.0
	 * @param string $field_name
	 */
	public function import_field( $field_name ) {
		$this->$field_name = $this->meta($field_name);
	}

	/**
	 * Get the CSS classes for a post without cache.
	 * For usage you should use `{{post.class}}`
	 *
	 * @internal
	 * @param string $class additional classes you want to add.
	 * @example
	 * ```twig
	 * <article class="{{ post.post_class }}">
	 *    {# Some stuff here #}
	 * </article>
	 * ```
	 *
	 * ```html
	 * <article class="post-2612 post type-post status-publish format-standard has-post-thumbnail hentry category-data tag-charleston-church-shooting tag-dylann-roof tag-gun-violence tag-hate-crimes tag-national-incident-based-reporting-system">
	 *    {# Some stuff here #}
	 * </article>
	 * ```
	 * @return string a space-seperated list of classes
	 */
	public function post_class( $class = '' ) {
		global $post;
		$old_global_post = $post;
        $post = $this;

		$class_array = get_post_class($class, $this->ID);
		if ( $this->is_previewing() ) {
			$class_array = get_post_class($class, $this->post_parent);
		}

		if ( is_array($class_array) ) {
			$class_array = implode(' ', $class_array);
		}

        $post = $old_global_post;
		return $class_array;
	}

	/**
	 * Get the CSS classes for a post, but with caching css post classes. For usage you should use `{{ post.class }}` instead of `{{post.css_class}}` or `{{post.post_class}}`
	 *
	 * @internal
	 * @param string $class additional classes you want to add.
	 * @see \Timber\Post::$_css_class
	 * @example
	 * ```twig
	 * <article class="{{ post.class }}">
	 *    {# Some stuff here #}
	 * </article>
	 * ```
	 *
	 * @return string a space-seperated list of classes
	 */
	public function css_class( $class = '' ) {
		if ( ! $this->_css_class ) {
			$this->_css_class = $this->post_class();
		}

		return trim(sprintf('%s %s', $this->_css_class, $class));
	}

	/**
	 * @return array
	 * @codeCoverageIgnore
	 */
	public function get_method_values() {
		$ret = parent::get_method_values();
		$ret['author'] = $this->author();
		$ret['categories'] = $this->categories();
		$ret['category'] = $this->category();
		$ret['children'] = $this->children();
		$ret['comments'] = $this->comments();
		$ret['content'] = $this->content();
		$ret['edit_link'] = $this->edit_link();
		$ret['format'] = $this->format();
		$ret['link'] = $this->link();
		$ret['next'] = $this->next();
		$ret['pagination'] = $this->pagination();
		$ret['parent'] = $this->parent();
		$ret['path'] = $this->path();
		$ret['prev'] = $this->prev();
		$ret['terms'] = $this->terms();
		$ret['tags'] = $this->tags();
		$ret['thumbnail'] = $this->thumbnail();
		$ret['title'] = $this->title();
		return $ret;
	}

	/**
	 * Return the author of a post
	 *
	 * @api
	 * @example
	 * ```twig
	 * <h1>{{post.title}}</h1>
	 * <p class="byline">
	 *     <a href="{{post.author.link}}">{{post.author.name}}</a>
	 * </p>
	 * ```
	 * @return User|null A User object if found, false if not
	 */
	public function author() {
		if ( isset($this->post_author) ) {
			return new User($this->post_author);
		}
	}

	/**
	 * Got more than one author? That's cool, but you'll need Co-Authors plus or another plugin to access any data
	 *
	 * @api
	 * @return array
	 */
	public function authors() {
		/**
		 * Filters authors for a post.
		 *
		 * This filter is used by the CoAuthorsPlus integration.
		 *
		 * @todo  Add example
		 *
		 * @see   \Timber\Post::authors()
		 * @since 1.1.4
		 *
		 * @param array        $authors An array of User objects. Default: User object for `post_author`.
		 * @param \Timber\Post $post    The post object.
		 */
		return apply_filters('timber/post/authors', array($this->author()), $this);
	}

	/**
	 * Get the author (WordPress user) who last modified the post
	 *
	 * @api
	 * @example
	 * ```twig
	 * Last updated by {{ post.modified_author.name }}
	 * ```
	 * ```html
	 * Last updated by Harper Lee
	 * ```
	 * @return User|null A User object if found, false if not
	 */
	public function modified_author() {
		$user_id = get_post_meta($this->ID, '_edit_last', true);
		return ($user_id ? new User($user_id) : $this->author());
	}

	/**
	 * Get the categories on a particular post
	 *
	 * @api
	 * @return array of Timber\Term objects
	 */
	public function categories() {
		return $this->terms('category');
	}

	/**
	 * Returns a category attached to a post
	 *
	 * @api
	 * If mulitpuile categories are set, it will return just the first one
	 * @return \Timber\Term|null
	 */
	public function category() {
		$cats = $this->categories();
		if ( count($cats) && isset($cats[0]) ) {
			return $cats[0];
		}
	}

	/**
	 * Returns an array of children on the post as Timber\Posts
	 * (or other claass as you define).
	 *
	 * @api
	 * @example
	 * ```twig
	 * {% if post.children %}
	 *     Here are the child pages:
	 *     {% for child in post.children %}
	 *         <a href="{{ child.link }}">{{ child.title }}</a>
	 *     {% endfor %}
	 * {% endif %}
	 * ```
	 * @param string|array $post_type _optional_ use to find children of a particular post type (attachment vs. page for example). You might want to restrict to certain types of children in case other stuff gets all mucked in there. You can use 'parent' to use the parent's post type or you can pass an array of post types.
	 * @param string|bool  $child_post_class _optional_ a custom post class (ex: 'MyTimber\Post') to return the objects as. By default (false) it will use Timber\Post::$post_class value.
	 * @return array
	 */
	public function children( $post_type = 'any', $child_post_class = false ) {
		if ( $child_post_class === false ) {
			$child_post_class = $this->PostClass;
		}
		if ( $post_type === 'parent' ) {
			$post_type = $this->post_type;
		}
		if ( is_array($post_type) ) {
			$post_type = implode('&post_type[]=', $post_type);
		}
		$query = 'post_parent=' . $this->ID . '&post_type[]=' . $post_type . '&numberposts=-1&orderby=menu_order title&order=ASC&post_status[]=publish';
		if ( $this->post_status === 'publish' ) {
			$query .= '&post_status[]=inherit';
		}
		$children = get_children($query);
		foreach ( $children as &$child ) {
			$child = new $child_post_class($child->ID);
		}
		$children = array_values($children);
		return $children;
	}

	/**
	 * Gets the comments on a Timber\Post and returns them as an array of `Timber\Comment` objects (or whatever comment class you set).
	 *
	 * @api
	 * @example
	 * ```twig
	 * {# single.twig #}
	 * <h4>Comments:</h4>
	 * {% for comment in post.comments %}
	 * 	<div class="comment-{{comment.ID}} comment-order-{{loop.index}}">
	 * 		<p>{{comment.author.name}} said:</p>
	 * 		<p>{{comment.content}}</p>
	 * 	</div>
	 * {% endfor %}
	 * ```
	 *
	 * @param int $count Set the number of comments you want to get. `0` is analogous to "all"
	 * @param string $order use ordering set in WordPress admin, or a different scheme
	 * @param string $type For when other plugins use the comments table for their own special purposes, might be set to 'liveblog' or other depending on what's stored in yr comments table
	 * @param string $status Could be 'pending', etc.
	 * @param string $CommentClass What class to use when returning Comment objects. As you become a Timber pro, you might find yourself extending Timber\Comment for your site or app (obviously, totally optional)
	 * @return bool|array
	 */
	public function comments( $count = null, $order = 'wp', $type = 'comment', $status = 'approve', $CommentClass = 'Timber\Comment' ) {
		global $overridden_cpage, $user_ID;
		$overridden_cpage = false;

		$commenter = wp_get_current_commenter();
		$comment_author_email = $commenter['comment_author_email'];

		$args = array('status' => $status, 'order' => $order, 'type' => $type);
		if ( $count > 0 ) {
			$args['number'] = $count;
		}
		if ( strtolower($order) == 'wp' || strtolower($order) == 'wordpress' ) {
			$args['order'] = get_option('comment_order');
		}

		if ( $user_ID ) {
			$args['include_unapproved'] = array($user_ID);
		} elseif ( !empty($comment_author_email) ) {
			$args['include_unapproved'] = array($comment_author_email);
		}
		$ct = new CommentThread($this->ID, false);
		$ct->CommentClass = $CommentClass;
		$ct->init($args);
		return $ct;
	}

	/**
	 * If the Password form is to be shown, show it!
	 * @return string|void
	 */
	protected function maybe_show_password_form() {
		if ( $this->password_required() ) {
			$show_pw = false;

			/**
			 * Filters whether the password form should be shown for password protected posts.
			 *
			 * This filter runs only when you call `{{ post.content }}` for a password protected
			 * post. When this filter returns `true`, a password form will be shown instead of the
			 * post content. If you want to modify the form itself, you can use the
			 * `timber/post/content/password_form` filter.
			 *
			 * @since 1.1.4
			 * @example
			 * ```php
			 * // Always show password form for password protected posts.
			 * add_filter( 'timber/post/content/show_password_form_for_protected', '__return_true' );
			 * ```
			 *
			 * @param bool $show_pw Whether the password form should be shown. Default `false`.
			 */
			$show_pw = apply_filters('timber/post/content/show_password_form_for_protected', $show_pw);

			if ( $show_pw ) {
				/**
				 * Filters the password form output.
				 *
				 * As an alternative to this filter, you could also use WordPress’s `the_password_form` filter.
				 * The difference to this filter is, that you’ll also have the post object available as a second
				 * parameter, in case you need that.
				 *
				 * @since 1.1.4
				 *
				 * @example
				 * ```php
				 * // Modify the password form.
				 * add_filter( 'timber/post/content/password_form', function( $form, $post ) {
				 *     return Timber::compile( 'assets/password-form.twig', array( 'post' => $post ) );
				 * }, 10, 2 );
				 * ```
				 *
				 * @param string       $form Form output. Default WordPress password form output generated by `get_the_password_form()`.
				 * @param \Timber\Post $post The post object.
				 */
				return apply_filters('timber/post/content/password_form', get_the_password_form($this->ID), $this);
			}
		}
	}

	/**
	 *
	 */
	protected function get_revised_data_from_method( $method, $args = false ) {
		if ( ! is_array($args) ) {
			$args = array($args);
		}
		$rev = $this->get_post_preview_object();
		if ( $rev && $this->ID == $rev->post_parent && $this->ID != $rev->ID ) {
			return call_user_func_array( array($rev, $method), $args );
		}
	}

	/**
	 * Gets the actual content of a WP Post, as opposed to post_content this will run the hooks/filters attached to the_content. \This guy will return your posts content with WordPress filters run on it (like for shortcodes and wpautop).
	 *
	 * @api
	 * @example
	 * ```twig
	 * <div class="article">
	 *     <h2>{{post.title}}</h2>
	 *     <div class="content">{{ post.content }}</div>
	 * </div>
	 * ```
	 * @param int $page
	 * @return string
	 */
	public function content( $page = 0, $len = -1 ) {
		if ( $rd = $this->get_revised_data_from_method('content', array($page, $len) ) ) {
			return $rd;
		}
		if ( $form = $this->maybe_show_password_form() ) {
			return $form;
		}
		if ( $len == -1 && $page == 0 && $this->_content ) {
			return $this->_content;
		}
		$content = $this->post_content;
		if ( $len > 0 ) {
			$content = wp_trim_words($content, $len);
		}
		if ( $page ) {
			$contents = explode('<!--nextpage-->', $content);
			$page--;
			if ( count($contents) > $page ) {
				$content = $contents[$page];
			}
		}
		$content = apply_filters('the_content', ($content));
		if ( $len == -1 && $page == 0 ) {
			$this->_content = $content;
		}
		return $content;
	}

	/**
	 * @return string
	 */
	public function paged_content() {
		global $page;
		return $this->content($page, -1);
	}

	/**
	 * Get the date to use in your template!
	 *
	 * @api
	 * @example
	 * ```twig
	 * Published on {{ post.date }} // Uses WP's formatting set in Admin
	 * OR
	 * Published on {{ post.date('F jS') }} // Jan 12th
	 * ```
	 *
	 * ```html
	 * Published on January 12, 2015
	 * OR
	 * Published on Jan 12th
	 * ```
	 * @param string $date_format
	 * @return string
	 */
	public function date( $date_format = '' ) {
		$df       = $date_format ? $date_format : get_option('date_format');
		$the_date = (string) mysql2date($df, $this->post_date);
		return apply_filters('get_the_date', $the_date, $df);
	}

	/**
	 * Get the time to use in your template
	 *
	 * @api
	 * @example
	 * ```twig
	 * Published at {{ post.time }} // Uses WP's formatting set in Admin
	 * OR
	 * Published at {{ post.time | time('G:i') }} // 13:25
	 * ```
	 *
	 * ```html
	 * Published at 1:25 pm
	 * OR
	 * Published at 13:25
	 * ```
	 * @param  string $time_format
	 * @return string
	 */
	public function time( $time_format = '' ) {
		$tf       = $time_format ? $time_format : get_option('time_format');
		$the_time = (string) mysql2date($tf, $this->post_date);
		return apply_filters('get_the_time', $the_time, $tf);
	}

	/**
	 * Returns the PostType object for a post’s post type with labels and other info.
	 *
	 * @api
	 * @since 1.0.4
	 * @example
	 * ```twig
	 * This post is from <span>{{ post.type.labels.name }}</span>
	 * ```
	 *
	 * ```html
	 * This post is from <span>Recipes</span>
	 * ```
	 * @return \Timber\PostType
	 */
	public function type() {
		if ( ! $this->__type instanceof PostType ) {
			$this->__type = new PostType($this->post_type);
		}
		return $this->__type;
	}

	/**
	 * Returns the edit URL of a post if the user has access to it
	 *
	 * @api
	 * @return bool|string the edit URL of a post in the WordPress admin
	 */
	public function edit_link() {
		if ( $this->can_edit() ) {
			return get_edit_post_link($this->ID);
		}
	}

	/**
	 * @api
	 * @return mixed
	 */
	public function format() {
		return get_post_format($this->ID);
	}

	/**
	 * whether post requires password and correct password has been provided
	 * @api
	 * @return boolean
	 */
	public function password_required() {
		return post_password_required($this->ID);
	}

	/**
	 * get the permalink for a post object
	 * @api
	 * @example
	 * ```twig
	 * <a href="{{post.link}}">Read my post</a>
	 * ```
	 * @return string ex: http://example.org/2015/07/my-awesome-post
	 */
	public function link() {
		if ( isset($this->_permalink) ) {
			return $this->_permalink;
		}
		$this->_permalink = get_permalink($this->ID);
		return $this->_permalink;
	}

	/**
	 * @api
	 * @return string
	 */
	public function name() {
		return $this->title();
	}

	/**
	 * @api
	 * @param string $date_format
	 * @return string
	 */
	public function modified_date( $date_format = '' ) {
		$df = $date_format ? $date_format : get_option('date_format');
		$the_time = $this->modified_time($df);
		return apply_filters('get_the_modified_date', $the_time, $date_format);
	}

	/**
	 * @api
	 * @param string $time_format
	 * @return string
	 */
	public function modified_time( $time_format = '' ) {
		$tf = $time_format ? $time_format : get_option('time_format');
		$the_time = get_post_modified_time($tf, false, $this->ID, true);
		return apply_filters('get_the_modified_time', $the_time, $time_format);
	}

	/**
	 * @api
	 * @param bool $in_same_term
	 * @return mixed
	 */
	public function next( $in_same_term = false ) {
		if ( !isset($this->_next) || !isset($this->_next[$in_same_term]) ) {
			global $post;
			$this->_next = array();
			$old_global = $post;
			$post = $this;
			if ( $in_same_term ) {
				$adjacent = get_adjacent_post(true, '', false, $in_same_term);
			} else {
				$adjacent = get_adjacent_post(false, '', false);
			}

			if ( $adjacent ) {
				$this->_next[$in_same_term] = new $this->PostClass($adjacent);
			} else {
				$this->_next[$in_same_term] = false;
			}
			$post = $old_global;
		}
		return $this->_next[$in_same_term];
	}

	/**
	 * Get a data array of pagination so you can navigate to the previous/next for a paginated post.
	 *
	 * @api
	 * @return array
	 */
	public function pagination() {
		global $post, $page, $numpages, $multipage;
		$post = $this;
		$ret = array();
		if ( $multipage ) {
			for ( $i = 1; $i <= $numpages; $i++ ) {
				$link = self::get_wp_link_page($i);
				$data = array('name' => $i, 'title' => $i, 'text' => $i, 'link' => $link);
				if ( $i == $page ) {
					$data['current'] = true;
				}
				$ret['pages'][] = $data;
			}
			$i = $page - 1;
			if ( $i ) {
				$link = self::get_wp_link_page($i);
				$ret['prev'] = array('link' => $link);
			}
			$i = $page + 1;
			if ( $i <= $numpages ) {
				$link = self::get_wp_link_page($i);
				$ret['next'] = array('link' => $link);
			}
		}
		return $ret;
	}


	/**
	 * Finds any WP_Post objects and converts them to Timber\Posts
	 *
	 * @api
	 * @param array|WP_Post $data
	 * @param string $class
	 */
	public function convert( $data ) {
		if ( is_object($data) ) {
			$data = Helper::convert_wp_object($data);
		} else if ( is_array($data) ) {
			$func = __FUNCTION__;
			foreach ( $data as &$ele ) {
				if ( is_array($ele) ) {
					$ele = $this->$func($ele);
				} else if ( is_object($ele) ) {
					$ele = Helper::convert_wp_object($ele);
				}
			}
		}
		return $data;
	}


	/**
	 * Gets the parent (if one exists) from a post as a Timber\Post object (or whatever is set in
	 * Timber\Post::$PostClass)
	 *
	 * @api
	 * @example
	 * ```twig
	 * Parent page: <a href="{{ post.parent.link }}">{{ post.parent.title }}</a>
	 * ```
	 * @return bool|\Timber\Post
	 */
	public function parent() {
		if ( !$this->post_parent ) {
			return false;
		}
		return new $this->PostClass($this->post_parent);
	}

	/**
	 * Gets the relative path of a WP Post, so while link() will return http://example.org/2015/07/my-cool-post
	 * this will return just /2015/07/my-cool-post
	 *
	 * @api
	 * @example
	 * ```twig
	 * <a href="{{post.path}}">{{post.title}}</a>
	 * ```
	 * @return string
	 */
	public function path() {
		return URLHelper::get_rel_url($this->link());
	}


	/**
	 * Get the previous post in a set
	 *
	 * @api
	 * @example
	 * ```twig
	 * <h4>Prior Entry:</h4>
	 * <h3>{{post.prev.title}}</h3>
	 * <p>{{post.prev.preview(25)}}</p>
	 * ```
	 * @param bool $in_same_term
	 * @return mixed
	 */
	public function prev( $in_same_term = false ) {
		if ( isset($this->_prev) && isset($this->_prev[$in_same_term]) ) {
			return $this->_prev[$in_same_term];
		}
		global $post;
		$old_global = $post;
		$post = $this;
		$within_taxonomy = ($in_same_term) ? $in_same_term : 'category';
		$adjacent = get_adjacent_post(($in_same_term), '', true, $within_taxonomy);
		$prev_in_taxonomy = false;
		if ( $adjacent ) {
			$prev_in_taxonomy = new $this->PostClass($adjacent);
		}
		$this->_prev[$in_same_term] = $prev_in_taxonomy;
		$post = $old_global;
		return $this->_prev[$in_same_term];
	}

	/**
	 * Gets the tags on a post, uses WP's post_tag taxonomy
	 *
	 * @api
	 * @return array
	 */
	public function tags() {
		return $this->terms('post_tag');
	}

	/**
	 * get the featured image as a Timber/Image
	 *
	 * @api
	 * @example
	 * ```twig
	 * <img src="{{ post.thumbnail.src }}" />
	 * ```
	 * @return Timber\Image|null of your thumbnail
	 */
	public function thumbnail() {
		$tid = get_post_thumbnail_id($this->ID);
		if ( $tid ) {
			return new $this->ImageClass($tid);
		}
	}


	/**
	 * Returns the processed title to be used in templates. This returns the title of the post after WP's filters have run. This is analogous to `the_title()` in standard WP template tags.
	 *
	 * @api
	 * @example
	 * ```twig
	 * <h1>{{ post.title }}</h1>
	 * ```
	 * @return string
	 */
	public function title() {
		if ( $rd = $this->get_revised_data_from_method('title') ) {
			return $rd;
		}
		return apply_filters('the_title', $this->post_title, $this->ID);
	}

	/**
	 * Returns galleries from the post’s content.
	 *
	 * @api
	 * @example
	 * ```twig
	 * {{ post.gallery }}
	 * ```
	 * @return array A list of arrays, each containing gallery data and srcs parsed from the
	 * expanded shortcode.
	 */
	public function gallery( $html = true ) {
		$galleries = get_post_galleries($this->ID, $html);
		$gallery = reset($galleries);

		return apply_filters('get_post_gallery', $gallery, $this->ID, $galleries);
	}

	/**
	 * Returns audio tags embedded in the post’s content.
	 *
	 * @api
	 * @example
	 * ```twig
	 * {{ post.audio }}
	 * ```
	 * @return bool|array A list of found HTML embeds.
	 */
	public function audio() {
		$audio = false;

		// Only get audio from the content if a playlist isn’t present.
		if ( false === strpos($this->content(), 'wp-playlist-script') ) {
			$audio = get_media_embedded_in_content($this->content(), array('audio'));
		}

		return $audio;
	}

	/**
	 * Returns video tags embedded in the post’s content.
	 *
	 * @api
	 * @example
	 * ```twig
	 * {{ post.video }}
	 * ```
	 * @return bool|array A list of found HTML embeds.
	 */
	public function video() {
		$video = false;

		// Only get video from the content if a playlist isn't present.
		if ( false === strpos($this->content(), 'wp-playlist-script') ) {
			$video = get_media_embedded_in_content($this->content(), array( 'video', 'object', 'embed', 'iframe' ));
		}

		return $video;
	}

}<|MERGE_RESOLUTION|>--- conflicted
+++ resolved
@@ -627,8 +627,6 @@
 		/**
 		 * Filters post meta data fetched from the database.
 		 *
-<<<<<<< HEAD
-=======
 		 * Timber loads all meta values into the post object on initialization. With this filter,
 		 * you can change meta values after they were fetched from the database.
 		 *
@@ -639,7 +637,6 @@
 		 *         // Do something special.
 		 *         $post_meta['foo'] = $post_meta['foo'] . ' bar';
 		 *     }
->>>>>>> 7676e00c
 		 *
 		 *     return $post_meta;
 		 * }, 10, 3 );
