--- conflicted
+++ resolved
@@ -893,11 +893,7 @@
 	 *                           available in Timber. Default empty.
 	 * @return mixed The meta field value.
 	 */
-<<<<<<< HEAD
 	public function meta( $field_name = null, $args = array() ) {
-=======
-	public function meta( $field_name = null ) {
->>>>>>> 468d92dc
         if ( $rd = $this->get_revised_data_from_method('meta', $field_name) ) {
 			return $rd;
 		}
@@ -1048,11 +1044,7 @@
 	public function post_class( $class = '' ) {
 		global $post;
 		$old_global_post = $post;
-<<<<<<< HEAD
-    $post = $this;
-=======
         $post = $this;
->>>>>>> 468d92dc
 
 		$class_array = get_post_class($class, $this->ID);
 		if ( $this->is_previewing() ) {
