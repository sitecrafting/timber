<?php

namespace Timber;

use Timber\Core;
use Timber\CoreInterface;

use Timber\Term;
use Timber\User;
use Timber\Image;
use Timber\Helper;
use Timber\URLHelper;
use Timber\PostGetter;

/**
 * This is the object you use to access or extend WordPress posts. Think of it as Timber's (more accessible) version of WP_Post. This is used throughout Timber to represent posts retrieved from WordPress making them available to Twig templates. See the PHP and Twig examples for an example of what it's like to work with this object in your code.
 * @example
 * ```php
 * <?php
 * // single.php, see connected twig example
 * $context = Timber::get_context();
 * $context['post'] = new Timber\Post(); // It's a new Timber\Post object, but an existing post from WordPress.
 * Timber::render('single.twig', $context);
 * ?>
 * ```
 * ```twig
 * {# single.twig #}
 * <article>
 *     <h1 class="headline">{{post.title}}</h1>
 *     <div class="body">
 *         {{post.content}}
 *     </div>
 * </article>
 * ```
 *
 * ```html
 * <article>
 *     <h1 class="headline">The Empire Strikes Back</h1>
 *     <div class="body">
 *         It is a dark time for the Rebellion. Although the Death Star has been destroyed, Imperial troops have driven the Rebel forces from their hidden base and pursued them across the galaxy.
 *     </div>
 * </article>
 * ```
 *
 * @package Timber
 */
class Post extends Core implements CoreInterface {
	
	/**
	 * @var string $ImageClass the name of the class to handle images by default
	 */
	public $ImageClass = 'Timber\Image';

	/**
	 * @var string $PostClass the name of the class to handle posts by default
	 */
	public $PostClass = 'Timber\Post';

	/**
	 * @var string $TermClass the name of the class to handle terms by default
	 */
	public $TermClass = 'Timber\Term';

	/**
	 * @var string $object_type what does this class represent in WordPress terms?
	 */
	public $object_type = 'post';

	/**
	 * @var string $representation what does this class represent in WordPress terms?
	 */
	public static $representation = 'post';

	/**
	 * @internal
	 * @var string $_content stores the processed content internally
	 */
	protected $_content;

	/**
	 * @var string $_permalink the returned permalink from WP's get_permalink function
	 */
	protected $_permalink;

	/**
	 * @var array $_next stores the results of the next Timber\Post in a set inside an array (in order to manage by-taxonomy)
	 */
	protected $_next = array();

	/**
	 * @var array $_prev stores the results of the previous Timber\Post in a set inside an array (in order to manage by-taxonomy)
	 */
	protected $_prev = array();

	/**
	 * @api
	 * @var string $class stores the CSS classes for the post (ex: "post post-type-book post-123")
	 */
	public $class;

	/**
	 * @api
	 * @var string $id the numeric WordPress id of a post
	 */
	public $id;

	/**
	 * @var string 	$ID 			the numeric WordPress id of a post, capitalized to match WP usage
	 */
	public $ID;

	/**
	 * @var int 	$post_author 	the numeric ID of the a post's author corresponding to the wp_user dtable
	 */
	public $post_author;

	/**
	 * @var string 	$post_content 	the raw text of a WP post as stored in the database
	 */
	public $post_content;

	/**
	 * @var string 	$post_date 		the raw date string as stored in the WP database, ex: 2014-07-05 18:01:39
	 */
	public $post_date;

	/**
	 * @var string 	$post_exceprt 	the raw text of a manual post exceprt as stored in the database
	 */
	public $post_excerpt;

	/**
	 * @var int 		$post_parent 	the numeric ID of a post's parent post
	 */
	public $post_parent;

	/**
	 * @api
	 * @var string 		$post_status 	the status of a post ("draft", "publish", etc.)
	 */
	public $post_status;

	/**
	 * @var string 	$post_title 	the raw text of a post's title as stored in the database
	 */
	public $post_title;

	/**
	 * @api
	 * @var string 	$post_type 		the name of the post type, this is the machine name (so "my_custom_post_type" as opposed to "My Custom Post Type")
	 */
	public $post_type;

	/**
	 * @api
	 * @var string 	$slug 		the URL-safe slug, this corresponds to the poorly-named "post_name" in the WP database, ex: "hello-world"
	 */
	public $slug;

	/**
	 * If you send the constructor nothing it will try to figure out the current post id based on being inside The_Loop
	 * @example
	 * ```php
	 * $post = new Timber\Post();
	 * $other_post = new Timber\Post($random_post_id);
	 * ```
	 * @param mixed $pid
	 */
	public function __construct($pid = null) {
		$this->namespacing();

		$pid = $this->determine_id( $pid );
		$this->init($pid);
	}

	/**
	 * tries to figure out what post you want to get if not explictly defined (or if it is, allows it to be passed through)
	 * @internal
	 * @param mixed a value to test against
	 * @return int the numberic id we should be using for this post object
	 */
	protected function determine_id($pid) {
		global $wp_query;
		if ( $pid === null &&
			isset($wp_query->queried_object_id)
			&& $wp_query->queried_object_id
			&& isset($wp_query->queried_object)
			&& is_object($wp_query->queried_object)
			&& get_class($wp_query->queried_object) == 'WP_Post'
			) {
				if( isset( $_GET['preview'] ) && isset( $_GET['preview_nonce'] ) && wp_verify_nonce( $_GET['preview_nonce'], 'post_preview_' . $wp_query->queried_object_id ) ) {
					$pid = $this->get_post_preview_id( $wp_query );
				} else if ( !$pid ) {
					$pid = $wp_query->queried_object_id;
				}
		} else if ( $pid === null && $wp_query->is_home && isset($wp_query->queried_object_id) && $wp_query->queried_object_id )  {
			//hack for static page as home page
			$pid = $wp_query->queried_object_id;
		} else if ( $pid === null ) {
			$gtid = false;
			$maybe_post = get_post();
			if ( isset($maybe_post->ID) ){
				$gtid = true;
			}
			if ( $gtid ) {
				$pid = get_the_ID();
			}
			if ( !$pid ) {
				global $wp_query;
				if ( isset($wp_query->query['p']) ) {
					$pid = $wp_query->query['p'];
				}
			}
		}
		if ( $pid === null && ($pid_from_loop = PostGetter::loop_to_id()) ) {
			$pid = $pid_from_loop;
		}
		return $pid;
	}

	/**
	 * Outputs the title of the post if you do something like `<h1>{{post}}</h1>`
	 * @return string
	 */
	public function __toString() {
		return $this->title();
	}

	protected function get_post_preview_id( $query ) {
		$can = array(
	 		'edit_' . $query->queried_object->post_type . 's',
	 	);

	 	if ( $query->queried_object->author_id !== get_current_user_id() ) {
	 		$can[] = 'edit_others_' . $query->queried_object->post_type . 's';
	 	}

	 	$can_preview = array();

		foreach( $can as $type ) {
		     if( current_user_can( $type ) ) {
		        $can_preview[] = true;
		     }
		}

		if ( count( $can_preview ) !== count( $can ) ) {
		     return;
		}

		$revisions = wp_get_post_revisions( $query->queried_object_id );

		if( !empty( $revisions ) ) {
			$last = end($revisions);
			return $last->ID;
		}

		return false;
	}

	/**
	 * Initializes a Post
	 * @internal
	 * @param int|bool $pid
	 */
	protected function init($pid = false) {
		if ( $pid === false ) {
			$pid = get_the_ID();
		}
		if ( is_numeric($pid) ) {
			$this->ID = $pid;
		}
		$post_info = $this->get_info($pid);
		$this->import($post_info);
		//cant have a function, so gots to do it this way
		$post_class = $this->post_class();
		$this->class = $post_class;
	}

	/**
	 * Get the URL that will edit the current post/object
	 * @internal
	 * @deprecated since 1.0
	 * @codeCoverageIgnore
	 * @see Timber\Post::edit_link
	 * @return bool|string
	 */
	function get_edit_url() {
		return $this->edit_link();
	}

	/**
	 * updates the post_meta of the current object with the given value
	 * @param string $field
	 * @param mixed $value
	 */
	public function update( $field, $value ) {
		if ( isset($this->ID) ) {
			update_post_meta($this->ID, $field, $value);
			$this->$field = $value;
		}
	}


	/**
	 * takes a mix of integer (post ID), string (post slug),
	 * or object to return a WordPress post object from WP's built-in get_post() function
	 * @internal
	 * @param mixed $pid
	 * @return WP_Post on success
	 */
	protected function prepare_post_info( $pid = 0 ) {
		if ( is_string($pid) || is_numeric($pid) || (is_object($pid) && !isset($pid->post_title)) || $pid === 0 ) {
			$pid = self::check_post_id($pid);
			$post = get_post($pid);
			if ( $post ) {
				return $post;
			}
		}
		//we can skip if already is WP_Post
		return $pid;
	}


	/**
	 * helps you find the post id regardless of whether you send a string or whatever
	 * @param integer $pid ;
	 * @internal
	 * @return integer ID number of a post
	 */
	protected function check_post_id( $pid ) {
		if ( is_numeric($pid) && $pid === 0 ) {
			$pid = get_the_ID();
			return $pid;
		}
		if ( !is_numeric($pid) && is_string($pid) ) {
			$pid = self::get_post_id_by_name($pid);
			return $pid;
		}
		if ( !$pid ) {
			return null;
		}
		return $pid;
	}


	/**
	 * get_post_id_by_name($post_name)
	 * @internal
	 * @param string $post_name
	 * @return int
	 */
	static function get_post_id_by_name($post_name) {
		global $wpdb;
		$query = $wpdb->prepare("SELECT ID FROM $wpdb->posts WHERE post_name = %s LIMIT 1", $post_name);
		$result = $wpdb->get_row($query);
		if (!$result) {
			return null;
		}
		return $result->ID;
	}

	/**
	 * get a preview of your post, if you have an excerpt it will use that,
	 * otherwise it will pull from the post_content.
	 * If there's a <!-- more --> tag it will use that to mark where to pull through.
	 * @api
	 * @example
	 * ```twig
	 * <p>{{post.get_preview(50)}}</p>
	 * ```
	 * @param int $len The number of words that WP should use to make the tease. (Isn't this better than [this mess](http://wordpress.org/support/topic/changing-the-default-length-of-the_excerpt-1?replies=14)?). If you've set a post_excerpt on a post, we'll use that for the preview text; otherwise the first X words of the post_content
	 * @param bool $force What happens if your custom post excerpt is longer then the length requested? By default (`$force = false`) it will use the full `post_excerpt`. However, you can set this to true to *force* your excerpt to be of the desired length
	 * @param string $readmore The text you want to use on the 'readmore' link
	 * @param bool|string $strip true for default, false for none, string for list of custom attributes
	 * @param string $end The text to end the preview with (defaults to ...)
	 * @return string of the post preview
	 */
	function get_preview($len = 50, $force = false, $readmore = 'Read More', $strip = true, $end = '&hellip;') {
		$text = '';
		$trimmed = false;
		if ( isset($this->post_excerpt) && strlen($this->post_excerpt) ) {
			if ( $force ) {
				$text = Helper::trim_words($this->post_excerpt, $len, false);
				$trimmed = true;
			} else {
				$text = $this->post_excerpt;
			}
		}
		if ( !strlen($text) && preg_match('/<!--\s?more(.*?)?-->/', $this->post_content, $readmore_matches) ) {
			$pieces = explode($readmore_matches[0], $this->post_content);
			$text = $pieces[0];
			if ( $force ) {
				$text = Helper::trim_words($text, $len, false);
				$trimmed = true;
			}
			$text = do_shortcode( $text );
		}
		if ( !strlen($text) ) {
			$text = Helper::trim_words($this->get_content(), $len, false);
			$trimmed = true;
		}
		if ( !strlen(trim($text)) ) {
			return trim($text);
		}
		if ( $strip ) {
			$allowable_tags = (is_string($strip)) ? $strip : null;
			$text = trim(strip_tags($text, $allowable_tags));
		}
		if ( strlen($text) ) {
			$text = trim($text);
			$last = $text[strlen($text) - 1];
			if ( $last != '.' && $trimmed ) {
				$text .= $end;
			}
			if ( !$strip ) {
				$last_p_tag = strrpos($text, '</p>');
				if ( $last_p_tag !== false ) {
					$text = substr($text, 0, $last_p_tag);
				}
				if ( $last != '.' && $trimmed ) {
					$text .= $end . ' ';
				}
			}
			$read_more_class = apply_filters('timber/post/get_preview/read_more_class', "read-more");
			if ( $readmore && isset($readmore_matches) && !empty($readmore_matches[1]) ) {
				$text .= ' <a href="' . $this->link() . '" class="'.$read_more_class .'">' . trim($readmore_matches[1]) . '</a>';
			} elseif ( $readmore ) {
				$text .= ' <a href="' . $this->link() . '" class="'.$read_more_class .'">' . trim($readmore) . '</a>';
			}
			if ( !$strip && $last_p_tag && ( strpos($text, '<p>') || strpos($text, '<p ') ) ) {
				$text .= '</p>';
			}
		}
		return trim($text);
	}

	/**
	 * gets the post custom and attaches it to the current object
	 * @internal
	 * @param bool|int $pid a post ID number
	 */
	function import_custom( $pid = false ) {
		if ( !$pid ) {
			$pid = $this->ID;
		}
		$customs = $this->get_post_custom($pid);
		$this->import($customs);
	}

	/**
	 * Used internally to fetch the metadata fields (wp_postmeta table)
	 * and attach them to our TimberPost object
	 * @internal
	 * @param int $pid
	 * @return array
	 */
	protected function get_post_custom( $pid ) {
		apply_filters('timber_post_get_meta_pre', array(), $pid, $this);
		$customs = get_post_custom($pid);
		if ( !is_array($customs) || empty($customs) ) {
			return array();
		}
		foreach ( $customs as $key => $value ) {
			if ( is_array($value) && count($value) == 1 && isset($value[0]) ) {
				$value = $value[0];
			}
			$customs[$key] = maybe_unserialize($value);
		}
		$customs = apply_filters('timber_post_get_meta', $customs, $pid, $this);
		return $customs;
	}

	/**
	 * @param int $i
	 * @return string
	 */
	protected static function get_wp_link_page($i) {
		$link = _wp_link_page($i);
		$link = new \SimpleXMLElement($link . '</a>');
		if ( isset($link['href']) ) {
			return $link['href'];
		}
		return '';
	}

	/**
	 * Used internally by init, etc. to build TimberPost object
	 * @internal
	 * @param  int $pid
	 * @return null|object|WP_Post
	 */
	protected function get_info($pid) {
		$post = $this->prepare_post_info($pid);
		if ( !isset($post->post_status) ) {
			return null;
		}
		$post->status = $post->post_status;
		$post->id = $post->ID;
		$post->slug = $post->post_name;
		$customs = $this->get_post_custom($post->ID);
		$post->custom = $customs;
		$post = (object) array_merge((array)$customs, (array)$post);
		return $post;
	}


	/**
	 * Get the terms associated with the post
	 * This goes across all taxonomies by default
	 * @api
	 * @param string|array $tax What taxonom(y|ies) to pull from. Defaults to all registered taxonomies for the post type. You can use custom ones, or built-in WordPress taxonomies (category, tag). Timber plays nice and figures out that tag/tags/post_tag are all the same (and categories/category), for custom taxonomies you're on your own.
	 * @param bool $merge Should the resulting array be one big one (true)? Or should it be an array of sub-arrays for each taxonomy (false)?
	 * @return array
	 */
	public function terms( $tax = '', $merge = true, $TermClass = '' ) {

		$TermClass = $TermClass ?: $this->TermClass;

		if ( is_string($merge) && class_exists($merge) ) {
			$TermClass = $merge;
		}
		if ( is_array($tax) ) {
			$taxonomies = $tax;
		}
		if ( is_string($tax) ) {
			if ( in_array($tax, array('all','any','')) ) {
				$taxonomies = get_object_taxonomies($this->post_type);
			} else {
				$taxonomies = array($tax);
			}
		}

		$term_class_objects = array();

		foreach ( $taxonomies as $taxonomy ) {
			if ( in_array($taxonomy, array('tag','tags')) ) {
				$taxonomy = 'post_tag';
			}
			if ( $taxonomy == 'categories' ) {
				$taxonomy = 'category';
			}

			$terms = wp_get_post_terms($this->ID, $taxonomy);

			if ( is_wp_error($terms) ) {
				/* @var $terms WP_Error */
				Helper::error_log("Error retrieving terms for taxonomy '$taxonomy' on a post in timber-post.php");
				Helper::error_log('tax = ' . print_r($tax, true));
				Helper::error_log('WP_Error: ' . $terms->get_error_message());

				return $term_class_objects;
			}

			// map over array of wordpress terms, and transform them into instances of the TermClass
			$terms = array_map(function($term) use ($TermClass, $taxonomy) {
				return call_user_func(array($TermClass, 'from'), $term->term_id, $taxonomy);
			}, $terms);

			if ( $merge && is_array($terms) ) {
				$term_class_objects = array_merge($term_class_objects, $terms);
			} else if ( count($terms) ) {
				$term_class_objects[$taxonomy] = $terms;
			}
		}
		return $term_class_objects;
	}

	/**
	 * @param string|int $term_name_or_id
	 * @param string $taxonomy
	 * @return bool
	 */
	function has_term( $term_name_or_id, $taxonomy = 'all' ) {
		if ( $taxonomy == 'all' || $taxonomy == 'any' ) {
			$taxes = get_object_taxonomies($this->post_type, 'names');
			$ret = false;
			foreach ( $taxes as $tax ) {
				if ( has_term($term_name_or_id, $tax, $this->ID) ) {
					$ret = true;
					break;
				}
			}
			return $ret;
		}
		return has_term($term_name_or_id, $taxonomy, $this->ID);
	}

	/**
	 * @return string
	 */
	function get_paged_content() {
		return $this->paged_content();
	}
	/**
	 *
	 * Here is my summary
	 * @example
	 * ```twig
	 * This post is from <span>{{ post.get_post_type.labels.plural }}</span>
	 * ```
	 *
	 * ```html
	 * This post is from <span>Recipes</span>
	 * ```
	 * @return mixed
	 */
	public function get_post_type() {
		return get_post_type_object($this->post_type);
	}

	/**
	 * @return int the number of comments on a post
	 */
	public function get_comment_count() {
		return get_comments_number($this->ID);
	}

	/**
	 * @param string $field_name
	 * @return mixed
	 */
	public function get_field( $field_name ) {
		$value = apply_filters('timber_post_get_meta_field_pre', null, $this->ID, $field_name, $this);
		if ( $value === null ) {
			$value = get_post_meta($this->ID, $field_name);
			if ( is_array($value) && count($value) == 1 ) {
				$value = $value[0];
			}
			if ( is_array($value) && count($value) == 0 ) {
				$value = null;
			}
		}
		$value = apply_filters('timber_post_get_meta_field', $value, $this->ID, $field_name, $this);
		return $value;
	}

	/**
	 * @param string $field_name
	 */
	function import_field( $field_name ) {
		$this->$field_name = $this->get_field($field_name);
	}

	/**
	 * Get the CSS classes for a post. For usage you should use `{{post.class}}` instead of `{{post.post_class}}`
	 * @internal
	 * @param string $class additional classes you want to add
	 * @see Timber\Post::$class
	 * @example
	 * ```twig
	 * <article class="{{ post.class }}">
	 *    {# Some stuff here #}
	 * </article>
	 * ```
	 *
	 * ```html
	 * <article class="post-2612 post type-post status-publish format-standard has-post-thumbnail hentry category-data tag-charleston-church-shooting tag-dylann-roof tag-gun-violence tag-hate-crimes tag-national-incident-based-reporting-system">
	 *    {# Some stuff here #}
	 * </article>
	 * ```
	 * @return string a space-seperated list of classes
	 */
	public function post_class( $class='' ) {
		global $post;
		$old_global_post = $post;
		$post = $this;
		$class_array = get_post_class($class, $this->ID);
		$post = $old_global_post;
		if ( is_array($class_array) ){
			return implode(' ', $class_array);
		}
		return $class_array;
	}

	// Docs

	/**
	 * @return array
	 * @codeCoverageIgnore
	 */
	public function get_method_values() {
		$ret = parent::get_method_values();
		$ret['author'] = $this->author();
		$ret['categories'] = $this->categories();
		$ret['category'] = $this->category();
		$ret['children'] = $this->children();
		$ret['comments'] = $this->comments();
		$ret['content'] = $this->content();
		$ret['edit_link'] = $this->edit_link();
		$ret['format'] = $this->format();
		$ret['link'] = $this->link();
		$ret['next'] = $this->next();
		$ret['pagination'] = $this->pagination();
		$ret['parent'] = $this->parent();
		$ret['path'] = $this->path();
		$ret['prev'] = $this->prev();
		$ret['terms'] = $this->terms();
		$ret['tags'] = $this->tags();
		$ret['thumbnail'] = $this->thumbnail();
		$ret['title'] = $this->title();
		return $ret;
	}

	/**
	 * Return the author of a post
	 * @api
	 * @example
	 * ```twig
	 * <h1>{{post.title}}</h1>
	 * <p class="byline">
	 *     <a href="{{post.author.link}}">{{post.author.name}}</a>
	 * </p>
	 * ```
	 * @return TimberUser|bool A TimberUser object if found, false if not
	 */
	public function author() {
		return $this->get_author();
	}

	/**
	 * Get the author (WordPress user) who last modified the post
	 * @example
	 * ```twig
	 * Last updated by {{ post.modified_author.name }}
	 * ```
	 * ```html
	 * Last updated by Harper Lee
	 * ```
	 * @return TimberUser|bool A TimberUser object if found, false if not
	 */
	public function modified_author() {
		$user_id = get_post_meta($this->ID, '_edit_last', true);
		return ($user_id ? new User($user_id) : $this->get_author());
	}

	/**
	 * Get the categoires on a particular post
	 * @api
	 * @return array of TimberTerms
	 */
	public function categories() {
		return $this->get_terms('category');
	}

	/**
	 * Returns a category attached to a post
	 * @api
	 * If mulitpuile categories are set, it will return just the first one
	 * @return TimberTerm|null
	 */
	public function category() {
		return $this->get_category();
	}

	/**
	 * Returns an array of children on the post as Timber\Posts
	 * (or other claass as you define).
	 * @api
	 * @example
	 * ```twig
	 * {% if post.children %}
	 *     Here are the child pages:
	 *     {% for child in page.children %}
	 *         <a href="{{ child.link }}">{{ child.title }}</a>
	 *     {% endfor %}
	 * {% endif %}
	 * ```
	 * @param string $post_type _optional_ use to find children of a particular post type (attachment vs. page for example). You might want to restrict to certain types of children in case other stuff gets all mucked in there. You can use 'parent' to use the parent's post type
	 * @param string|bool $childPostClass _optional_ a custom post class (ex: 'MyTimber\Post') to return the objects as. By default (false) it will use Timber\Post::$post_class value.
	 * @return array
	 */
	public function children( $post_type = 'any', $childPostClass = false ) {
		if ( $childPostClass === false ) {
			$childPostClass = $this->PostClass;
		}
		if ( $post_type == 'parent' ) {
			$post_type = $this->post_type;
		}
		$children = get_children('post_parent=' . $this->ID . '&post_type=' . $post_type . '&numberposts=-1&orderby=menu_order title&order=ASC&post_status=publish');
		foreach ( $children as &$child ) {
			$child = new $childPostClass($child->ID);
		}
		$children = array_values($children);
		return $children;
	}

	/**
	 * Gets the comments on a Timber\Post and returns them as an array of [TimberComments](#TimberComment) (or whatever comment class you set).
	 * @api
	 * @param int $count Set the number of comments you want to get. `0` is analogous to "all"
	 * @param string $order use ordering set in WordPress admin, or a different scheme
	 * @param string $type For when other plugins use the comments table for their own special purposes, might be set to 'liveblog' or other depending on what's stored in yr comments table
	 * @param string $status Could be 'pending', etc.
	 * @param string $CommentClass What class to use when returning Comment objects. As you become a Timber pro, you might find yourself extending TimberComment for your site or app (obviously, totally optional)
	 * @example
	 * ```twig
	 * {# single.twig #}
	 * <h4>Comments:</h4>
	 * {% for comment in post.comments %}
	 * 	<div class="comment-{{comment.ID}} comment-order-{{loop.index}}">
	 * 		<p>{{comment.author.name}} said:</p>
	 * 		<p>{{comment.content}}</p>
	 * 	</div>
	 * {% endfor %}
	 * ```
	 * @return bool|array
	 */
	public function comments( $count = 0, $order = 'wp', $type = 'comment', $status = 'approve', $CommentClass = 'TimberComment' ) {
		global $overridden_cpage, $user_ID;
		$overridden_cpage = false;

		$commenter = wp_get_current_commenter();
		$comment_author_email = $commenter['comment_author_email'];

		$args = array('post_id' => $this->ID, 'status' => $status, 'order' => $order);
		if ( $count > 0 ) {
			$args['number'] = $count;
		}
		if ( strtolower($order) == 'wp' || strtolower($order) == 'wordpress' ) {
			$args['order'] = get_option('comment_order');
		}

		if ( $user_ID ) {
			$args['include_unapproved'] = array( $user_ID );
		} elseif ( ! empty( $comment_author_email ) ) {
			$args['include_unapproved'] = array( $comment_author_email );
		}

		$comments = get_comments($args);
		$timber_comments = array();

		if ( '' == get_query_var('cpage') && get_option('page_comments') ) {
			set_query_var( 'cpage', 'newest' == get_option('default_comments_page') ? get_comment_pages_count() : 1 );
			$overridden_cpage = true;
		}

		foreach($comments as $key => &$comment) {
			$timber_comment = new $CommentClass($comment);
			$timber_comments[$timber_comment->id] = $timber_comment;
		}

		// Build a flattened (depth=1) comment tree
		$comments_tree = array();
		foreach( $timber_comments as $key => $comment ) {
			if ( ! $comment->is_child() ) {
				continue;
			}

			$tree_element = $comment;
			do {
				$tree_element = $timber_comments[$tree_element->comment_parent];
			} while( $tree_element->is_child() );

			$comments_tree[$tree_element->id][] = $comment->id;
		}

		// Add child comments to the relative "super parents"
		foreach($comments_tree as $comment_parent => $comment_children) {
			foreach($comment_children as $comment_child) {
				$timber_comments[$comment_parent]->children[] = $timber_comments[$comment_child];
				unset($timber_comments[$comment_child]);
			}
		}

		$timber_comments = array_values($timber_comments);

		return $timber_comments;
	}

	/**
	 * Gets the actual content of a WP Post, as opposed to post_content this will run the hooks/filters attached to the_content. \This guy will return your posts content with WordPress filters run on it (like for shortcodes and wpautop).
	 * @api
	 * @example
	 * ```twig
	 * <div class="article">
	 *     <h2>{{post.title}}</h2>
	 *     <div class="content">{{ post.content }}</div>
	 * </div>
	 * ```
	 * @param int $page
	 * @return string
	 */
	public function content( $page = 0, $len = 0 ) {
		if ( $len == 0 && $page == 0 && $this->_content ) {
			return $this->_content;
		}
		$content = $this->post_content;
		if ( $len ) {
			$content = wp_trim_words($content, $len);
		}
		if ( $page ) {
			$contents = explode('<!--nextpage-->', $content);
			$page--;
			if ( count($contents) > $page ) {
				$content = $contents[$page];
			}
		}
		$content = apply_filters('the_content', ($content));
		if ( $len == 0 && $page == 0 ) {
			$this->_content = $content;
		}
		return $content;
	}

	/**
	 * @return string
	 */
	public function paged_content() {
		global $page;
		return $this->content($page, 0);
	}

	/**
	 * Get the date to use in your template!
	 * @api
	 * @example
	 * ```twig
	 * Published on {{ post.date }} // Uses WP's formatting set in Admin
	 * OR
	 * Published on {{ post.date | date('F jS') }} // Jan 12th
	 * ```
	 *
	 * ```html
	 * Published on January 12, 2015
	 * OR
	 * Published on Jan 12th
	 * ```
	 * @param string $date_format
	 * @return string
	 */
	public function date( $date_format = '' ) {
		$df = $date_format ? $date_format : get_option('date_format');
		$the_date = (string)mysql2date($df, $this->post_date);
		return apply_filters('get_the_date', $the_date, $df);
	}

	/**
	 * Get the time to use in your template
	 * @api
	 * @example
	 * ```twig
	 * Published at {{ post.time }} // Uses WP's formatting set in Admin
	 * OR
	 * Published at {{ post.time | time('G:i') }} // 13:25
	 * ```
	 *
	 * ```html
	 * Published at 1:25 pm
	 * OR
	 * Published at 13:25
	 * ```
	 * @param string $time_format
	 * @return string
	 */
	public function time( $time_format = '' ) {
		$tf = $time_format ? $time_format : get_option('time_format');
	 	$the_time = (string)mysql2date($tf, $this->post_date);
	 	return apply_filters('get_the_time', $the_time, $tf);
	}

	/**
	 * Returns the edit URL of a post if the user has access to it
	 * @return bool|string the edit URL of a post in the WordPress admin 
	 */
	public function edit_link() {
		if ( $this->can_edit() ) {
			return get_edit_post_link($this->ID);
		}
	}

	/**
	 * @api
	 * @return mixed
	 */
	public function format() {
		return get_post_format($this->ID);
	}

	/**
	 * get the permalink for a post object
	 * @api
	 * @example
	 * ```twig
	 * <a href="{{post.link}}">Read my post</a>
	 * ```
	 * @return string ex: http://example.org/2015/07/my-awesome-post
	 */
	public function link() {
		if ( isset($this->_permalink) ) {
			return $this->_permalink;
		}
		$this->_permalink = get_permalink($this->ID);
		return $this->_permalink;
	}

	/**
	 * @param string $field_name
	 * @return mixed
	 */
	public function meta( $field_name = null ) {
		if ( $field_name === null ) {
			//on the off-chance the field is actually named meta
			$field_name = 'meta';
		}
		return $this->get_field($field_name);
	}

	/**
	 * @return string
	 */
	public function name(){
		return $this->title();
	}

	/**
	 * @param string $date_format
	 * @return string
	 */
	public function modified_date( $date_format = '' ) {
		$df = $date_format ? $date_format : get_option('date_format');
		$the_time = $this->get_modified_time($df);
		return apply_filters('get_the_modified_date', $the_time, $date_format);
	}

	/**
	 * @param string $time_format
	 * @return string
	 */
	public function modified_time( $time_format = '' ) {
		return $this->get_modified_time($time_format);
	}

	/**
	 * @api
	 * @param bool $in_same_cat
	 * @return mixed
	 */
	public function next( $in_same_term = false ) {
		if ( !isset($this->_next) || !isset($this->_next[$in_same_term]) ) {
			global $post;
			$this->_next = array();
			$old_global = $post;
			$post = $this;
			if ( $in_same_term ) {
				$adjacent = get_adjacent_post(true, '', false, $in_same_term);
			} else {
				$adjacent = get_adjacent_post(false, '', false);
			}

			if ( $adjacent ) {
				$this->_next[$in_same_term] = new $this->PostClass($adjacent);
			} else {
				$this->_next[$in_same_term] = false;
			}
			$post = $old_global;
		}
		return $this->_next[$in_same_term];
	}

	/**
	 * Get a data array of pagination so you can navigate to the previous/next for a paginated post
	 * @return array
	 */
	public function pagination() {
		global $post, $page, $numpages, $multipage;
		$post = $this;
		$ret = array();
		if ( $multipage ) {
			for ( $i = 1; $i <= $numpages; $i++ ) {
				$link = self::get_wp_link_page($i);
				$data = array('name' => $i, 'title' => $i, 'text' => $i, 'link' => $link);
				if ( $i == $page ) {
					$data['current'] = true;
				}
				$ret['pages'][] = $data;
			}
			$i = $page - 1;
			if ( $i ) {
				$link = self::get_wp_link_page($i);
				$ret['prev'] = array('link' => $link);
			}
			$i = $page + 1;
			if ( $i <= $numpages ) {
				$link = self::get_wp_link_page($i);
				$ret['next'] = array('link' => $link);
			}
		}
<<<<<<< HEAD
		return $ret;
	}

	/**
	 * Gets the parent (if one exists) from a post as a Timber\Post object (or whatever is set in Timber\Post::$PostClass)
	 * @api
	 * @example
	 * ```twig
	 * Parent page: <a href="{{ post.parent.link }}">{{ post.parent.title }}</a>
	 * ```
	 * @return bool|Timber\Post
=======
		$value = apply_filters('timber_post_get_meta_field', $value, $this->ID, $field_name, $this);
		$value = $this->convert( $value, __CLASS__ );
		return $value;
	}

	/**
	 * Finds any WP_Post objects and converts them to Timber\Posts
	 * @param array $data
	 */
	public function convert( $data, $class ) {
		if( is_array( $data ) ) {
			$func = __FUNCTION__;
			foreach( $data as &$ele ) {
				if( gettype( $ele ) === 'array' ) {
					$ele = $this->$func( $ele, $class );
				} else {
					if( $ele instanceof WP_Post ) {
						$ele = new $class( $ele );
					}
				}
			}
		}

		return $data;
	}

	/**
	 * @param string $field_name
>>>>>>> 41bad42a
	 */
	public function parent() {
		if ( !$this->post_parent ) {
			return false;
		}
		return new $this->PostClass($this->post_parent);
	}

	/**
	 * Gets the relative path of a WP Post, so while link() will return http://example.org/2015/07/my-cool-post
	 * this will return just /2015/07/my-cool-post
	 * @api
	 * @example
	 * ```twig
	 * <a href="{{post.path}}">{{post.title}}</a>
	 * ```
	 * @return string
	 */
	public function path() {
		return URLHelper::get_rel_url($this->get_link());
	}

	/**
	 * Get the previous post in a set
	 * @api
	 * @example
	 * ```twig
	 * <h4>Prior Entry:</h4>
	 * <h3>{{post.prev.title}}</h3>
	 * <p>{{post.prev.get_preview(25)}}</p>
	 * ```
	 * @param bool $in_same_term
	 * @return mixed
	 */
	public function prev( $in_same_term = false ) {
		if ( isset($this->_prev) && isset($this->_prev[$in_same_term]) ) {
			return $this->_prev[$in_same_term];
		}
		global $post;
		$old_global = $post;
		$post = $this;
		$within_taxonomy = ($in_same_term) ? $in_same_term : 'category';
		$adjacent = get_adjacent_post(($in_same_term), '', true, $within_taxonomy);
		$prev_in_taxonomy = false;
		if ( $adjacent ) {
			$prev_in_taxonomy = new $this->PostClass($adjacent);
		}
		$this->_prev[$in_same_term] = $prev_in_taxonomy;
		$post = $old_global;
		return $this->_prev[$in_same_term];
	}

	/**
	 * Gets the tags on a post, uses WP's post_tag taxonomy
	 * @api
	 * @return array
	 */
	public function tags() {
		return $this->get_tags();
	}

	/**
	 * get the featured image as a TimberImage
	 * @api
	 * @example
	 * ```twig
	 * <img src="{{post.thumbnail.src}}" />
	 * ```
	 * @return TimberImage|null of your thumbnail
	 */
	public function thumbnail() {
		if ( function_exists('get_post_thumbnail_id') ) {
			$tid = get_post_thumbnail_id($this->ID);
			if ( $tid ) {
				//return new Image($tid);
				return new $this->ImageClass($tid);
			}
		}
	}

	/**
	 * Returns the processed title to be used in templates. This returns the title of the post after WP's filters have run. This is analogous to `the_title()` in standard WP template tags.
	 * @api
	 * @example
	 * ```twig
	 * <h1>{{ post.title }}</h1>
	 * ```
	 * @return string
	 */
	public function title() {
		return apply_filters('the_title', $this->post_title, $this->ID);
	}

	/** 
	 *
	 * ===================================
	 * DEPRECATED FUNCTIONS LIVE DOWN HERE
	 * ===================================
	 * 
	 */

	/**
	 * Get the categories for a post
	 * @internal
	 * @deprecated since 1.0
	 * @codeCoverageIgnore
	 * @see Timber\Post::categories
	 * @return array of TimberTerms
	 */
	function get_categories() {
		return $this->get_terms('category');
	}

	/**
	 * @internal
	 * @deprecated since 1.0
	 * @codeCoverageIgnore
	 * @see Timber\Post::category
	 * @return mixed
	 */
	function get_category( ) {
		$cats = $this->get_categories();
		if ( count($cats) && isset($cats[0]) ) {
			return $cats[0];
		}
	}

	/**
	 * @param string $field
	 * @return TimberImage
	 */
	function get_image( $field ) {
		return new $this->ImageClass($this->$field);
	}

	/**
	 * Gets an array of tags for you to use
	 * @internal
	 * @deprecated since 1.0
	 * @codeCoverageIgnore
	 * @example
	 * ```twig
	 * <ul class="tags">
	 *     {% for tag in post.tags %}
	 *         <li>{{tag.name}}</li>
	 *     {% endfor %}
	 * </ul>
	 * ```
	 * @return array
	 */
	function get_tags() {
		return $this->get_terms('post_tag');
	}

	/**
	 * Outputs the title with filters applied
	 * @internal
	 * @deprecated since 1.0
	 * @codeCoverageIgnore
	 * @example
	 * ```twig
	 * <h1>{{post.get_title}}</h1>
	 * ```
	 * ```html
	 * <h1>Hello World!</h1>
	 * ```
	 * @return string
	 */
	function get_title() {
		return $this->title();
	}

		/**
	 * Displays the content of the post with filters, shortcodes and wpautop applied
	 * @example
	 * ```twig
	 * <div class="article-text">{{post.get_content}}</div>
	 * ```
	 * ```html
	 * <div class="article-text"><p>Blah blah blah</p><p>More blah blah blah.</p></div>
	 * ```
	 * @param int $len
	 * @param int $page
	 * @return string
	 */
	function get_content( $len = 0, $page = 0 ) {
		return $this->content($page, $len);
	}

	/**
	 * @internal
	 * @deprecated since 1.0
	 * @return mixed
	 */
	function get_format() {
		return $this->format();
	}

	/**
	 * Get the terms associated with the post
	 * This goes across all taxonomies by default
	 * @internal
	 * @deprecated since 1.0
	 * @codeCoverageIgnore
	 * @param string|array $tax What taxonom(y|ies) to pull from. Defaults to all registered taxonomies for the post type. You can use custom ones, or built-in WordPress taxonomies (category, tag). Timber plays nice and figures out that tag/tags/post_tag are all the same (and categories/category), for custom taxonomies you're on your own.
	 * @param bool $merge Should the resulting array be one big one (true)? Or should it be an array of sub-arrays for each taxonomy (false)?
	 * @return array
	 */
	public function get_terms( $tax = '', $merge = true ) {
		return $this->terms($tax, $merge);
	}

	/**
	 * @deprecated 0.20.0 use link() instead
	 * @codeCoverageIgnore
	 * @return string
	 */
	public function permalink() {
		Helper::warn('post.permalink has been removed, please use post.link');
		return $this->link();
	}

		/**
	 * @internal
	 * @see Timber\Post::date
	 * @deprecated since 1.0
	 * @codeCoverageIgnore
	 * @param  string $date_format
	 * @return string
	 */
	function get_date( $date_format = '' ) {
		return $this->date($date_format);
	}

	/**
	 * @internal
	 * @see Timber\Post::modified_date
	 * @deprecated since 1.0
	 * @codeCoverageIgnore
	 * @param  string $date_format
	 * @return string
	 */
	function get_modified_date( $date_format = '' ) {
		return $this->modified_date($date_format);
	}

	/**
	 * @internal
	 * @param  string $time_format
	 * @return string
	 */
	function get_modified_time( $time_format = '' ) {
		$tf = $time_format ? $time_format : get_option('time_format');
		$the_time = get_post_modified_time($tf, false, $this->ID, true);
		return apply_filters('get_the_modified_time', $the_time, $time_format);
	}

	/**
	 * @internal
	 * @see Timber\Post::children
	 * @deprecated since 1.0
	 * @codeCoverageIgnore
	 * @param string 		$post_type
	 * @param bool|string 	$childPostClass
	 * @return array
	 */
	function get_children( $post_type = 'any', $childPostClass = false ) {
		return $this->children($post_type, $childPostClass);
	}

		/**
	 * Get the permalink for a post, but as a relative path
	 * For example, where {{post.link}} would return "http://example.org/2015/07/04/my-cool-post"
	 * this will return the relative version: "/2015/07/04/my-cool-post"
	 * @internal
	 * @deprecated since 1.0
	 * @codeCoverageIgnore
	 * @return string
	 */
	function get_path() {
		return $this->path();
	}

	/**
	 * Get the next post in WordPress's ordering
	 * @internal
	 * @deprecated since 1.0
	 * @codeCoverageIgnore
	 * @param bool $taxonomy
	 * @return TimberPost|boolean
	 */
	function get_prev( $in_same_term = false ) {
		return $this->prev($in_same_term);
	}

	/**
	 * Get the parent post of the post
	 * @internal
	 * @deprecated since 1.0
	 * @codeCoverageIgnore
	 * @return bool|TimberPost
	 */
	function get_parent() {
		return $this->parent();
	}

	/**
	 * Gets a User object from the author of the post
	 * @internal
	 * @deprecated since 1.0
	 * @codeCoverageIgnore
	 * @see TimberPost::author
	 * @return bool|TimberUser
	 */
	function get_author() {
		if ( isset($this->post_author) ) {
			return new User($this->post_author);
		}
	}

	/**
	 * @internal
	 * @deprecated since 1.0
	 * @codeCoverageIgnore
	 * @return bool|TimberUser
	 */
	function get_modified_author() {
		return $this->modified_author();
	}

		/**
	 * @internal
	 * @see TimberPost::thumbnail
	 * @deprecated since 1.0
	 * @codeCoverageIgnore
	 * @return null|TimberImage
	 */
	function get_thumbnail() {
		return $this->thumbnail();
	}

	/**
	 * @internal
	 * @see TimberPost::link
	 * @deprecated since 1.0
	 * @codeCoverageIgnore
	 * @return string
	 */
	function get_permalink() {
		return $this->link();
	}

	/**
	 * get the permalink for a post object
	 * In your templates you should use link:
	 * <a href="{{post.link}}">Read my post</a>
	 * @internal
	 * @deprecated since 1.0
	 * @codeCoverageIgnore
	 * @return string
	 */
	function get_link() {
		return $this->get_permalink();
	}

	/**
	 * Get the next post in WordPress's ordering
	 * @internal
	 * @deprecated since 1.0
	 * @codeCoverageIgnore
	 * @param bool $taxonomy
	 * @return TimberPost|boolean
	 */
	function get_next( $taxonomy = false ) {
		return $this->next($taxonomy);
	}

	/**
	 * Get a data array of pagination so you can navigate to the previous/next for a paginated post
	 * @internal
	 * @see Timber\Post::pagination();
	 * @deprecated since 1.0
	 * @codeCoverageIgnore
	 * @return array
	 */
	public function get_pagination() {
		return $this->pagination();
	}


	/**
	 * Get the comments for a post
	 * @internal
	 * @see Timber\Post::comments
	 * @param int $count
	 * @param string $order
	 * @param string $type
	 * @param string $status
	 * @param string $CommentClass
	 * @return array|mixed
	 */
	function get_comments($count = 0, $order = 'wp', $type = 'comment', $status = 'approve', $CommentClass = 'TimberComment') {
		return $this->comments($count, $order, $type, $status, $CommentClass);
	}

}<|MERGE_RESOLUTION|>--- conflicted
+++ resolved
@@ -631,6 +631,7 @@
 			}
 		}
 		$value = apply_filters('timber_post_get_meta_field', $value, $this->ID, $field_name, $this);
+		$value = $this->convert( $value, __CLASS__ );
 		return $value;
 	}
 
@@ -1085,23 +1086,10 @@
 				$ret['next'] = array('link' => $link);
 			}
 		}
-<<<<<<< HEAD
 		return $ret;
 	}
 
-	/**
-	 * Gets the parent (if one exists) from a post as a Timber\Post object (or whatever is set in Timber\Post::$PostClass)
-	 * @api
-	 * @example
-	 * ```twig
-	 * Parent page: <a href="{{ post.parent.link }}">{{ post.parent.title }}</a>
-	 * ```
-	 * @return bool|Timber\Post
-=======
-		$value = apply_filters('timber_post_get_meta_field', $value, $this->ID, $field_name, $this);
-		$value = $this->convert( $value, __CLASS__ );
-		return $value;
-	}
+
 
 	/**
 	 * Finds any WP_Post objects and converts them to Timber\Posts
@@ -1125,8 +1113,14 @@
 	}
 
 	/**
+	 * Gets the parent (if one exists) from a post as a Timber\Post object (or whatever is set in Timber\Post::$PostClass)
+	 * @api
+	 * @example
+	 * ```twig
+	 * Parent page: <a href="{{ post.parent.link }}">{{ post.parent.title }}</a>
+	 * ```
+	 * @return bool|Timber\Post
 	 * @param string $field_name
->>>>>>> 41bad42a
 	 */
 	public function parent() {
 		if ( !$this->post_parent ) {
