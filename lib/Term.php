--- conflicted
+++ resolved
@@ -312,35 +312,11 @@
 	 * @return string The meta field value.
 	 */
 	public function get_meta_field( $field_name ) {
-<<<<<<< HEAD
 		Helper::deprecated(
 			"{{ term.get_meta_field('field_name') }}",
 			"{{ term.meta('field_name') }}",
 			'2.0.0'
 		);
-=======
-		if ( !isset($this->$field_name) ) {
-			$field_value = get_term_meta($this->ID, $field_name, true);
-			if ( !$field_value ) {
-				$field_value = apply_filters('timber_term_get_meta_field', '', $this->ID, $field_name, $this);
-				$field_value = apply_filters('timber/term/meta/field', $field_value, $this->ID, $field_name, $this);
-			}
-			$this->$field_name = $field_value;
-
-		}
-		return $this->$field_name;
-	}
-
-	/**
-	 * @internal
-	 * @deprecated since 1.0
-	 * @return string
-	 */
-	public function get_path() {
-		return $this->path();
-	}
->>>>>>> 7740f6c3
-
 		return $this->meta($field_name);
 	}
 
@@ -424,18 +400,11 @@
 	}
 
 	/**
-<<<<<<< HEAD
 	 * Gets a term meta value.
 	 *
 	 * Returns meta information stored with a term. This will use both data stored under (old) ACF
 	 * hacks and new (WP 4.6+) where term meta has its own table. If retrieving a special ACF field
 	 * (repeater, etc.) you can use the output immediately in Twig — no further processing is
-=======
-	 * Retrieves and outputs meta information stored with a term. This will use
-	 * both data stored under (old) ACF hacks and new (WP 4.6+) where term meta
-	 * has its own table. If retrieving a special ACF field (repeater, etc.) you
-	 * can use the output immediately in Twig — no further processing is
->>>>>>> 7740f6c3
 	 * required.
 	 *
 	 * @api
