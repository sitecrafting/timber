--- conflicted
+++ resolved
@@ -3,12 +3,10 @@
 namespace Timber;
 
 /**
-<<<<<<< HEAD
  * Temporary fix for conflicts between Twig_Function and Twig_SimpleFunction
  * in different versions of Twig (1.* and 2.*)
  */
 if ( version_compare(\Twig_Environment::VERSION, '2.0.0', '>=') ) {
-=======
  * Handle TwigFunction among Twig versions
  *
  * From Twig 2.4.0, extending Twig_Function is deprecated, will be final in 3.0
@@ -16,7 +14,6 @@
  * Temporary fix for conflicts between Twig_Function and Twig_SimpleFunction
  * in different versions of Twig (1.* and 2.*)
  */
->>>>>>> 52fd46ce
 
 if ( version_compare(\Twig_Environment::VERSION, '2.4.0', '>=') ) {
 
@@ -28,10 +25,6 @@
 
 } else {
 
-<<<<<<< HEAD
   class Twig_Function extends \Twig_SimpleFunction { }
-=======
-	class Twig_Function extends \Twig_SimpleFunction { }
->>>>>>> 52fd46ce
 
 }