<?php

use Timber\Factory\PostFactory;

class TestTimberPostPreview extends Timber_UnitTestCase {

		/**
		 * @expectedDeprecated {{ post.get_preview }}
		 */
		function testDoubleEllipsis(){
			$post_id = $this->factory->post->create();
<<<<<<< HEAD
			$post = PostFactory::get($post_id);
=======
			$post = new Timber\Post($post_id);
>>>>>>> 0a2b610c
			$post->post_excerpt = 'this is super dooper trooper long words';
			$prev = $post->get_preview(3, true);
			$this->assertEquals(1, substr_count($prev, '&hellip;'));
		}

		/**
		 * @expectedDeprecated {{ post.get_preview }}
		 */
		function testReadMoreClassFilter() {
			add_filter('timber/post/get_preview/read_more_class', function($class) {
				return $class . ' and-foo';
			});
			$post_id = $this->factory->post->create(array('post_excerpt' => 'It turned out that just about anyone in authority — cops, judges, city leaders — was in on the game.'));
<<<<<<< HEAD
			$post = PostFactory::get($post_id);
=======
			$post = new Timber\Post($post_id);
>>>>>>> 0a2b610c
			$text = $post->get_preview(10);
			$this->assertContains('and-foo', (string) $text);
		}

		/**
		 * @expectedDeprecated {{ post.get_preview }}
		 */
		function testPreviewTags() {
			$post_id = $this->factory->post->create(array('post_excerpt' => 'It turned out that just about anyone in authority — cops, judges, city leaders — was in on the game.'));
<<<<<<< HEAD
			$post = PostFactory::get($post_id);
=======
			$post = new Timber\Post($post_id);
>>>>>>> 0a2b610c
			$text = $post->get_preview(20, false, '', false);
			$this->assertNotContains('</p>', (string) $text);
		}

		/**
		 * @expectedDeprecated {{ post.get_preview }}
		 */
		function testGetPreview() {
			global $wp_rewrite;
			$struc = false;
			$wp_rewrite->permalink_structure = $struc;
			update_option('permalink_structure', $struc);
			$post_id = $this->factory->post->create(array('post_content' => 'this is super dooper trooper long words'));
<<<<<<< HEAD
			$post = PostFactory::get($post_id);
=======
			$post               = new Timber\Post($post_id);
>>>>>>> 0a2b610c

			// no excerpt
			$post->post_excerpt = '';
			$preview            = $post->get_preview(3);
			$str 				= Timber::compile_string('{{post.get_preview(3)}}', array('post' => $post));
			$this->assertRegExp('/this is super&hellip; <a href="http:\/\/example.org\/\?p=\d+" class="read-more">Read More<\/a>/', $str);

			// excerpt set, force is false, no read more
			$post->post_excerpt = 'this is excerpt longer than three words';
			$preview = $post->get_preview(3, false, '');
			$this->assertEquals($preview, $post->post_excerpt);

			// custom read more set
			$post->post_excerpt = '';
			$preview = $post->get_preview(3, false, 'Custom more');
			$preview = (string) $preview;
			$this->assertRegExp('/this is super&hellip; <a href="http:\/\/example.org\/\?p=\d+" class="read-more">Custom more<\/a>/', $preview);

			// content with <!--more--> tag, force false
			$post->post_content = 'this is super dooper<!--more--> trooper long words';
			$preview = $post->get_preview(2, false, '');
			$this->assertEquals('this is super dooper', $preview);
		}

		function testShortcodesInPreviewFromContent() {
			add_shortcode('mythang', function($text) {
				return 'mythangy';
			});
			$pid = $this->factory->post->create( array('post_content' => 'jared [mythang]', 'post_excerpt' => '') );
<<<<<<< HEAD
			$post = PostFactory::get( $pid );
			$this->assertEquals('jared mythangy&hellip; <a href="'.$post->link().'" class="read-more">Read More</a>', $post->get_preview());
=======
			$post = new Timber\Post( $pid );
			$this->assertEquals('jared mythangy&hellip; <a href="'.$post->link().'" class="read-more">Read More</a>', $post->preview());
>>>>>>> 0a2b610c
		}

		function testShortcodesInPreviewFromContentWithMoreTag() {
			add_shortcode('duck', function($text) {
				return 'Quack!';
			});
			$pid = $this->factory->post->create( array('post_content' => 'jared [duck] <!--more--> joojoo', 'post_excerpt' => '') );
<<<<<<< HEAD
			$post = PostFactory::get( $pid );
			$this->assertEquals('jared Quack! <a href="'.$post->link().'" class="read-more">Read More</a>', $post->get_preview());
=======
			$post = new Timber\Post( $pid );
			$this->assertEquals('jared Quack! <a href="'.$post->link().'" class="read-more">Read More</a>', $post->preview());
>>>>>>> 0a2b610c
		}

		/**
		 * @expectedDeprecated {{ post.get_preview }}
		 */
		function testPreviewWithSpaceInMoreTag() {
			$pid = $this->factory->post->create( array('post_content' => 'Lauren is a duck, but a great duck let me tell you why <!--more--> Lauren is not a duck', 'post_excerpt' => '') );
<<<<<<< HEAD
			$post = PostFactory::get( $pid );
=======
			$post = new Timber\Post( $pid );
>>>>>>> 0a2b610c
			$this->assertEquals('Lauren is a&hellip; <a href="'.$post->link().'" class="read-more">Read More</a>', $post->get_preview(3, true));
		}

		/**
		 * @expectedDeprecated {{ post.get_preview }}
		 */
		function testPreviewWithMoreTagAndForcedLength() {
			$pid = $this->factory->post->create( array('post_content' => 'Lauren is a duck<!-- more--> Lauren is not a duck', 'post_excerpt' => '') );
<<<<<<< HEAD
			$post = PostFactory::get( $pid );
=======
			$post = new Timber\Post( $pid );
>>>>>>> 0a2b610c
			$this->assertEquals('Lauren is a duck <a href="'.$post->link().'" class="read-more">Read More</a>', $post->get_preview());
		}

		/**
		 * @expectedDeprecated {{ post.get_preview }}
		 */
		function testPreviewWithCustomMoreTag() {
			$pid = $this->factory->post->create( array('post_content' => 'Eric is a polar bear <!-- more But what is Elaina? --> Lauren is not a duck', 'post_excerpt' => '') );
<<<<<<< HEAD
			$post = PostFactory::get( $pid );
=======
			$post = new Timber\Post( $pid );
>>>>>>> 0a2b610c
			$this->assertEquals('Eric is a polar bear <a href="'.$post->link().'" class="read-more">But what is Elaina?</a>', $post->get_preview());
		}

		/**
		 * @expectedDeprecated {{ post.get_preview }}
		 */
		function testPreviewWithCustomEnd() {
			$pid = $this->factory->post->create( array('post_content' => 'Lauren is a duck, but a great duck let me tell you why Lauren is a duck', 'post_excerpt' => '') );
<<<<<<< HEAD
			$post = PostFactory::get( $pid );
=======
			$post = new Timber\Post( $pid );
>>>>>>> 0a2b610c
			$this->assertEquals('Lauren is a ??? <a href="'.$post->link().'" class="read-more">Read More</a>', $post->get_preview(3, true, 'Read More', true, ' ???'));
		}

		/**
		 * @expectedDeprecated {{ post.get_preview }}
		 */
		function testPreviewWithCustomStripTags() {
			$pid = $this->factory->post->create(array(
				'post_content' => '<span>Even in the <a href="">world</a> of make-believe there have to be rules. The parts have to be consistent and belong together</span>'
			));
<<<<<<< HEAD
			$post = PostFactory::get($pid);
=======
			$post = new Timber\Post($pid);
>>>>>>> 0a2b610c
			$post->post_excerpt = '';
			$preview = $post->get_preview(6, true, 'Read More', '<span>');
			$this->assertEquals('<span>Even in the world of make-believe</span>&hellip; <a href="'.$post->link().'" class="read-more">Read More</a>', (string) $preview);
		}

	}<|MERGE_RESOLUTION|>--- conflicted
+++ resolved
@@ -9,11 +9,7 @@
 		 */
 		function testDoubleEllipsis(){
 			$post_id = $this->factory->post->create();
-<<<<<<< HEAD
 			$post = PostFactory::get($post_id);
-=======
-			$post = new Timber\Post($post_id);
->>>>>>> 0a2b610c
 			$post->post_excerpt = 'this is super dooper trooper long words';
 			$prev = $post->get_preview(3, true);
 			$this->assertEquals(1, substr_count($prev, '&hellip;'));
@@ -27,11 +23,7 @@
 				return $class . ' and-foo';
 			});
 			$post_id = $this->factory->post->create(array('post_excerpt' => 'It turned out that just about anyone in authority — cops, judges, city leaders — was in on the game.'));
-<<<<<<< HEAD
 			$post = PostFactory::get($post_id);
-=======
-			$post = new Timber\Post($post_id);
->>>>>>> 0a2b610c
 			$text = $post->get_preview(10);
 			$this->assertContains('and-foo', (string) $text);
 		}
@@ -41,11 +33,7 @@
 		 */
 		function testPreviewTags() {
 			$post_id = $this->factory->post->create(array('post_excerpt' => 'It turned out that just about anyone in authority — cops, judges, city leaders — was in on the game.'));
-<<<<<<< HEAD
 			$post = PostFactory::get($post_id);
-=======
-			$post = new Timber\Post($post_id);
->>>>>>> 0a2b610c
 			$text = $post->get_preview(20, false, '', false);
 			$this->assertNotContains('</p>', (string) $text);
 		}
@@ -59,11 +47,7 @@
 			$wp_rewrite->permalink_structure = $struc;
 			update_option('permalink_structure', $struc);
 			$post_id = $this->factory->post->create(array('post_content' => 'this is super dooper trooper long words'));
-<<<<<<< HEAD
 			$post = PostFactory::get($post_id);
-=======
-			$post               = new Timber\Post($post_id);
->>>>>>> 0a2b610c
 
 			// no excerpt
 			$post->post_excerpt = '';
@@ -93,13 +77,8 @@
 				return 'mythangy';
 			});
 			$pid = $this->factory->post->create( array('post_content' => 'jared [mythang]', 'post_excerpt' => '') );
-<<<<<<< HEAD
 			$post = PostFactory::get( $pid );
-			$this->assertEquals('jared mythangy&hellip; <a href="'.$post->link().'" class="read-more">Read More</a>', $post->get_preview());
-=======
-			$post = new Timber\Post( $pid );
 			$this->assertEquals('jared mythangy&hellip; <a href="'.$post->link().'" class="read-more">Read More</a>', $post->preview());
->>>>>>> 0a2b610c
 		}
 
 		function testShortcodesInPreviewFromContentWithMoreTag() {
@@ -107,13 +86,8 @@
 				return 'Quack!';
 			});
 			$pid = $this->factory->post->create( array('post_content' => 'jared [duck] <!--more--> joojoo', 'post_excerpt' => '') );
-<<<<<<< HEAD
 			$post = PostFactory::get( $pid );
-			$this->assertEquals('jared Quack! <a href="'.$post->link().'" class="read-more">Read More</a>', $post->get_preview());
-=======
-			$post = new Timber\Post( $pid );
 			$this->assertEquals('jared Quack! <a href="'.$post->link().'" class="read-more">Read More</a>', $post->preview());
->>>>>>> 0a2b610c
 		}
 
 		/**
@@ -121,11 +95,7 @@
 		 */
 		function testPreviewWithSpaceInMoreTag() {
 			$pid = $this->factory->post->create( array('post_content' => 'Lauren is a duck, but a great duck let me tell you why <!--more--> Lauren is not a duck', 'post_excerpt' => '') );
-<<<<<<< HEAD
 			$post = PostFactory::get( $pid );
-=======
-			$post = new Timber\Post( $pid );
->>>>>>> 0a2b610c
 			$this->assertEquals('Lauren is a&hellip; <a href="'.$post->link().'" class="read-more">Read More</a>', $post->get_preview(3, true));
 		}
 
@@ -134,11 +104,7 @@
 		 */
 		function testPreviewWithMoreTagAndForcedLength() {
 			$pid = $this->factory->post->create( array('post_content' => 'Lauren is a duck<!-- more--> Lauren is not a duck', 'post_excerpt' => '') );
-<<<<<<< HEAD
 			$post = PostFactory::get( $pid );
-=======
-			$post = new Timber\Post( $pid );
->>>>>>> 0a2b610c
 			$this->assertEquals('Lauren is a duck <a href="'.$post->link().'" class="read-more">Read More</a>', $post->get_preview());
 		}
 
@@ -147,11 +113,7 @@
 		 */
 		function testPreviewWithCustomMoreTag() {
 			$pid = $this->factory->post->create( array('post_content' => 'Eric is a polar bear <!-- more But what is Elaina? --> Lauren is not a duck', 'post_excerpt' => '') );
-<<<<<<< HEAD
 			$post = PostFactory::get( $pid );
-=======
-			$post = new Timber\Post( $pid );
->>>>>>> 0a2b610c
 			$this->assertEquals('Eric is a polar bear <a href="'.$post->link().'" class="read-more">But what is Elaina?</a>', $post->get_preview());
 		}
 
@@ -160,11 +122,7 @@
 		 */
 		function testPreviewWithCustomEnd() {
 			$pid = $this->factory->post->create( array('post_content' => 'Lauren is a duck, but a great duck let me tell you why Lauren is a duck', 'post_excerpt' => '') );
-<<<<<<< HEAD
 			$post = PostFactory::get( $pid );
-=======
-			$post = new Timber\Post( $pid );
->>>>>>> 0a2b610c
 			$this->assertEquals('Lauren is a ??? <a href="'.$post->link().'" class="read-more">Read More</a>', $post->get_preview(3, true, 'Read More', true, ' ???'));
 		}
 
@@ -175,11 +133,7 @@
 			$pid = $this->factory->post->create(array(
 				'post_content' => '<span>Even in the <a href="">world</a> of make-believe there have to be rules. The parts have to be consistent and belong together</span>'
 			));
-<<<<<<< HEAD
 			$post = PostFactory::get($pid);
-=======
-			$post = new Timber\Post($pid);
->>>>>>> 0a2b610c
 			$post->post_excerpt = '';
 			$preview = $post->get_preview(6, true, 'Read More', '<span>');
 			$this->assertEquals('<span>Even in the world of make-believe</span>&hellip; <a href="'.$post->link().'" class="read-more">Read More</a>', (string) $preview);
