<?php

class TestTimberPagination extends Timber_UnitTestCase {

	function testPaginationSearch() {
		$this->setPermalinkStructure('');
		$posts = $this->factory->post->create_many( 55 );
		$this->go_to( home_url( '?s=post' ) );
		$pagination = Timber::get_pagination();
		$this->assertEquals( user_trailingslashit(home_url().esc_url('/?paged=5&s=post')), $pagination['pages'][4]['link'] );
	}

	/* This test is for the concept of linking query_posts and get_pagination
	function testPaginationWithQueryPosts() {
		register_post_type( 'portfolio' );
		$pids = $this->factory->post->create_many( 33 );
		$pids = $this->factory->post->create_many( 55, array( 'post_type' => 'portfolio' ) );
		$this->go_to( home_url( '/' ) );
		Timber::query_posts('post_type=portfolio');
		$pagination = Timber::get_pagination();

		global $timber;
		$timber->active_query = false;
		unset($timber->active_query);
		$this->assertEquals(6, count($pagination['pages']));
	}
	*/

	function testPaginationWithGetPosts() {
		register_post_type( 'portfolio' );
		$pids = $this->factory->post->create_many( 33 );
		$pids = $this->factory->post->create_many( 55, array( 'post_type' => 'portfolio' ) );
		$this->go_to( home_url( '/' ) );
		Timber::get_posts('post_type=portfolio');
		$pagination = Timber::get_pagination();

		global $timber;
		$timber->active_query = false;
		unset($timber->active_query);
		$this->assertEquals(4, count($pagination['pages']));
	}

	function testPaginationWithPostQuery() {
		register_post_type( 'portfolio' );
		$pids = $this->factory->post->create_many( 33 );
		$pids = $this->factory->post->create_many( 55, array( 'post_type' => 'portfolio' ) );
		$this->go_to( home_url( '/' ) );
		new Timber\PostQuery( array(
			'query' => 'post_type=portfolio',
		) );
		$pagination = Timber::get_pagination();

		global $timber;
		$timber->active_query = false;
		unset($timber->active_query);
		$this->assertEquals(4, count($pagination['pages']));
	}

	function testPaginationOnLaterPage() {
		$this->setPermalinkStructure('/%postname%/');
		register_post_type( 'portfolio' );
		$pids = $this->factory->post->create_many( 55, array( 'post_type' => 'portfolio' ) );
		$this->go_to( home_url( '/portfolio/page/3' ) );
		query_posts('post_type=portfolio&paged=3');
		$pagination = Timber::get_pagination();
		$this->assertEquals(6, count($pagination['pages']));
	}

	function testSanitizeNextPagination() {
		$this->setPermalinkStructure('/%postname%/');
		register_post_type( 'portfolio' );
		$pids = $this->factory->post->create_many( 55, array( 'post_type' => 'portfolio' ) );
		$this->go_to( home_url( '/portfolio/page/3?whscheck="><svg/onload=alert()>' ) );
		query_posts('post_type=portfolio&paged=3');
		$pagination = Timber::get_pagination();
		$this->assertEquals('http://example.org/portfolio/page/4/?whscheck=%22%3E%3Csvg%2Fonload%3Dalert%28%29%3E', $pagination['next']['link']);
	}

	function testMaliciousGetParameter() {
		$this->setPermalinkStructure('/%postname%/');
		register_post_type( 'portfolio' );
		$this->factory->post->create_many( 33, array( 'post_type' => 'portfolio' ) );
		$this->go_to( home_url( '/portfolio/page/3?wx9um%2522%253e%253cscript%253ealert%25281%2529%253c%252fscript%
253eaq86s=1' ) );
		query_posts('post_type=portfolio&paged=3');
		$pagination = Timber::get_pagination();
		$this->assertEquals('http://example.org/portfolio/page/4/?wx9umscriptalert(1)/script%_253eaq86s=1', $pagination['next']['link']);
	}

	function testMaliciousGetParameter2() {
		$this->setPermalinkStructure('/%postname%/');
		register_post_type( 'portfolio' );
		$this->factory->post->create_many( 33, array( 'post_type' => 'portfolio' ) );

		$encoded_once = '?%22%3E%3Cscript%3Ealert(%22XSS%20XSS%22)%3C%2Fscript%3E%3D1';
		$this->go_to( home_url( "/portfolio/page/3?{$encoded_once}" ) );
		query_posts('post_type=portfolio&paged=3');
		$pagination = Timber::get_pagination();
		$this->assertEquals("http://example.org/portfolio/page/4/?scriptalert(XSS_XSS)/script=1", $pagination['next']['link']);
		$encoded_twice = '?%2522%253E%253Cscript%253Ealert(%2522XSS%2520XSS%2522)%253C%252Fscript%253E%253D1';
		$this->go_to( home_url( "/portfolio/page/3?{$encoded_twice}" ) );
		query_posts('post_type=portfolio&paged=3');
		$pagination = Timber::get_pagination();
		$this->assertEquals("http://example.org/portfolio/page/4/?scriptalert(XSS_XSS)/script=1", $pagination['next']['link']);
	}

	function testDoubleEncodedPaginationUrl() {
		$this->setPermalinkStructure('/%postname%/');
		register_post_type( 'portfolio' );
		$this->factory->post->create_many( 33, array( 'post_type' => 'portfolio' ) );
		$this->go_to( home_url( '/portfolio/page/3?wx9um%2522%253e%253cscript%253ealert%25281%2529%253c%252fscript%
253eaq86s=1' ) );
		query_posts('post_type=portfolio&paged=3');

		$link = Timber::compile_string("{{ posts.pagination.next.link|e('esc_url') }}", array(
			'posts' => new Timber\PostQuery(),
		) );
		$this->assertEquals('http://example.org/portfolio/page/4/?wx9umscriptalert(1)/script%_253eaq86s=1', $link);
	}

	function testDoubleEncodedPaginationUrlWithEscHTML() {
		$this->setPermalinkStructure('/%postname%/');
		register_post_type( 'portfolio' );
		$this->factory->post->create_many( 33, array( 'post_type' => 'portfolio' ) );
		$this->go_to( home_url( '/portfolio/page/3?wx9um%2522%253e%253cscript%253ealert%25281%2529%253c%252fscript%
253eaq86s=1' ) );
		query_posts('post_type=portfolio&paged=3');

		$link = Timber::compile_string("{{ posts.pagination.next.link|e('esc_html') }}", array(
			'posts' => new Timber\PostQuery(),
		) );
		$this->assertEquals('http://example.org/portfolio/page/4/?wx9umscriptalert(1)/script%_253eaq86s=1', $link);
	}

	function testPaginationWithSize() {
		$this->setPermalinkStructure('/%postname%/');
		register_post_type( 'portfolio' );
		$pids = $this->factory->post->create_many( 99, array( 'post_type' => 'portfolio' ) );
		query_posts('post_type=portfolio');
		$pagination = Timber::get_pagination(4);
		$this->assertEquals(5, count($pagination['pages']));
	}

	function testPaginationSearchPrettyWithPostname() {
		$this->setPermalinkStructure('/%postname%/');
		$posts = $this->factory->post->create_many( 55 );
		$archive = home_url( '?s=post' );
		$this->go_to( $archive );
		query_posts( 's=post' );
		$pagination = Timber::get_pagination();
		$this->assertEquals( 'http://example.org/page/5/?s=post', $pagination['pages'][4]['link'] );
	}

	function testPaginationSearchPrettyWithPostnameNext() {
		$this->setPermalinkStructure('/%postname%/');
		$posts = $this->factory->post->create_many( 55 );
		$archive = home_url( '?s=post' );
		$this->go_to( $archive );
		query_posts( 's=post' );
		$pagination = Timber::get_pagination();
		$this->assertEquals( 'http://example.org/page/2/?s=post', $pagination['next']['link'] );
	}

	function testPaginationSearchPrettyWithPostnamePrev() {
		$this->setPermalinkStructure('/%postname%/');
		$posts = $this->factory->post->create_many( 55 );
		$archive = home_url( 'page/4/?s=post' );
		$this->go_to( $archive );
		query_posts( 's=post&paged=4' );
		$pagination = Timber::get_pagination();
		$this->assertEquals( 'http://example.org/page/3/?s=post', $pagination['prev']['link'] );
	}

	function testPaginationSearchPrettyx() {
		$struc = '/blog/%year%/%monthnum%/%postname%/';
		$this->setPermalinkStructure( $struc );
		$posts = $this->factory->post->create_many( 55 );
		$archive = home_url( '?s=post' );
		$this->go_to( $archive );
		$pagination = Timber::get_pagination();
		$this->assertEquals( 'http://example.org/page/5/?s=post', $pagination['pages'][4]['link'] );
	}

	function testPaginationHomePrettyTrailingSlash() {
		$this->setPermalinkStructure('/%postname%/');
		$posts = $this->factory->post->create_many( 55 );
		$this->go_to( home_url( '/' ) );
		$pagination = Timber::get_pagination();
		$this->assertEquals( user_trailingslashit('http://example.org/page/3/'), $pagination['pages'][2]['link'] );
		$this->assertEquals( user_trailingslashit('http://example.org/page/2/'), $pagination['next']['link'] );
	}

	function testPaginationHomePrettyNonTrailingSlash() {
		$this->setPermalinkStructure('/%postname%');
		$posts = $this->factory->post->create_many( 55 );
		$this->go_to( home_url( '/' ) );
		$pagination = Timber::get_pagination();
		$this->assertEquals( 'http://example.org/page/3', $pagination['pages'][2]['link'] );
		$this->assertEquals( 'http://example.org/page/2', $pagination['next']['link'] );
	}

	function testPaginationInCategory( $struc = '/%postname%/' ) {
		$this->setPermalinkStructure( $struc );
		$no_posts = $this->factory->post->create_many( 73 );
		$posts = $this->factory->post->create_many( 31 );
		$news_id = wp_insert_term( 'News', 'category' );
		foreach ( $posts as $post ) {
			wp_set_object_terms( $post, $news_id, 'category' );
		}
		$this->go_to( home_url( '/category/news' ) );
<<<<<<< HEAD
		$post_objects = new Timber\PostQuery( array(
			'query' => false,
		) );
		$pagination = Timber::get_pagination();
		//need to complete test
=======
		$posts = new Timber\PostQuery(array('category_name' => 'news'));
		$pagination = $posts->pagination();
		$this->assertEquals(4, count($pagination->pages));
>>>>>>> 8907839d
	}

	function testPaginationNextUsesBaseAndFormatArgs( $struc = '/%postname%/' ) {
		$this->setPermalinkStructure( $struc );
		$posts = $this->factory->post->create_many( 55 );
		$this->go_to( home_url( '/' ) );
		$pagination = Timber::get_pagination( array( 'base' => '/apricot/%_%', 'format' => '?pagination=%#%' ) );
		$this->assertEquals( '/apricot/?pagination=2', $pagination['next']['link'] );
	}

	function testPaginationPrevUsesBaseAndFormatArgs( $struc = '/%postname%/' ) {
		$this->setPermalinkStructure( $struc );
		$posts = $this->factory->post->create_many( 55 );
		$this->go_to( home_url( '/apricot/page=3' ) );
		query_posts('paged=3');
		$GLOBALS['paged'] = 3;
		$pagination = Timber::get_pagination( array( 'base' => '/apricot/%_%', 'format' => 'pagination/%#%' ) );
		$this->assertEquals( '/apricot/pagination/2/', $pagination['prev']['link'] );
	}

	function testPaginationWithMoreThan10Pages( $struc = '/%postname%/' ) {
		$this->setPermalinkStructure( $struc );
		$posts = $this->factory->post->create_many( 150 );
		$this->go_to( home_url( '/page/13' ) );
		$pagination = Timber::get_pagination();
		$expected_next_link = user_trailingslashit('http://example.org/page/14/');
		$this->assertEquals( $expected_next_link, $pagination['next']['link'] );
	}

	// tests for pagination object set on PostCollection

	function testPostsCollectionPagination() {
		$pids = $this->factory->post->create_many( 13 );
		$posts = new Timber\PostQuery( array(
			'query' => array(
				'post_type' => 'post'
			)
		) );
		$pagination = $posts->pagination();
		$this->assertEquals( 2, count( $pagination->pages ) );
	}

	function testCollectionPaginationSearch() {
		$this->setPermalinkStructure('');
		$posts = $this->factory->post->create_many( 55 );
		$this->go_to( home_url( '?s=post' ) );
		$posts = new Timber\PostQuery();
		$pagination = $posts->pagination();
		$this->assertEquals( home_url().esc_url('/?paged=5&s=post'), $pagination->pages[4]['link'] );
	}

	function testCollectionPaginationOnLaterPage() {
		$struc = '/%postname%/';
		$this->setPermalinkStructure( $struc );
		register_post_type( 'portfolio' );
		$pids = $this->factory->post->create_many( 55, array( 'post_type' => 'portfolio' ) );
		$this->go_to( home_url( '/portfolio/page/3' ) );
		$posts = new Timber\PostQuery( array(
			'query' => 'post_type=portfolio&paged=3'
		) );
		$pagination = $posts->pagination();
		$this->assertEquals(6, count($pagination->pages));
	}

	function testCollectionPaginationWithSize() {
		$this->setPermalinkStructure('/%postname%/');
		register_post_type( 'portfolio' );
		$pids = $this->factory->post->create_many( 99, array( 'post_type' => 'portfolio' ) );
		$posts = new Timber\PostQuery( array(
			'query' => 'post_type=portfolio&posts_per_page=20',
		) );
		$pagination = $posts->pagination();
		$this->assertEquals(5, count($pagination->pages));
	}

	function testCollectionPaginationSearchPrettyWithPostname() {
		$this->setPermalinkStructure('/%postname%/');
		$posts = $this->factory->post->create_many( 55 );
		$archive = home_url('?s=post');
		$this->go_to( $archive );
		$posts = new Timber\PostQuery( array(
			'query' => 's=post'
		) );
		$pagination = $posts->pagination();
		$this->assertEquals( 'http://example.org/page/5/?s=post', $pagination->pages[4]['link'] );
	}

	function testCollectionPaginationSearchPrettyWithPostnameNext() {
		$this->setPermalinkStructure('/%postname%/');
		$posts = $this->factory->post->create_many( 55 );
		$archive = home_url( '?s=post' );
		$this->go_to( $archive );
		$posts = new Timber\PostQuery( array(
			'query' => 's=post'
		) );
		$pagination = $posts->pagination();
		$this->assertEquals( 'http://example.org/page/2/?s=post', $pagination->next['link'] );
	}

	function testCollectionPaginationQueryVars() {
		global $wp;
		$wp->add_query_var( 'myvar' );
		$this->setPermalinkStructure('/%postname%/');
		$posts = $this->factory->post->create_many( 55 );
		$this->go_to( home_url('?myvar=value') );
		$posts = new Timber\PostQuery();
		$pagination = $posts->pagination();
		$this->assertEquals( 'http://example.org/page/2/?myvar=value', $pagination->next['link'] );
	}

	function testCollectionPaginationSearchPrettyWithPostnamePrev() {
		$this->setPermalinkStructure('/%postname%/');
		$posts = $this->factory->post->create_many( 55 );
		$archive = home_url( 'page/4/?s=post' );
		$this->go_to( $archive );
		$posts = new Timber\PostQuery( array(
			'query' => 's=post&paged=4'
		) );
		$pagination = $posts->pagination();
		$this->assertEquals( 'http://example.org/page/3/?s=post', $pagination->prev['link'] );
	}

	function testCollectionPaginationSearchPretty() {
		$struc = '/blog/%year%/%monthnum%/%postname%/';
		$this->setPermalinkStructure( $struc );
		$posts = $this->factory->post->create_many( 55 );
		$archive = home_url( '?s=post' );
		$this->go_to( $archive );
		$posts = new Timber\PostQuery();
		$pagination = $posts->pagination();
		$this->assertEquals( 'http://example.org/page/5/?s=post', $pagination->pages[4]['link'] );
	}

	function testCollectionPaginationNextUsesBaseAndFormatArgs( $struc = '/%postname%/' ) {
		$this->setPermalinkStructure( $struc );

		$posts = $this->factory->post->create_many( 55 );
		$this->go_to( home_url( '/' ) );
		$posts = new Timber\PostQuery();
		$pagination = $posts->pagination( array( 'base' => '/apricot/%_%', 'format' => 'page/%#%' ) );
		$this->assertEquals( '/apricot/page/2/', $pagination->next['link'] );
	}

	function testCollectionPaginationPrevUsesBaseAndFormatArgs( $struc = '/%postname%/' ) {
		$this->setPermalinkStructure( $struc );
		//$posts = $this->factory->post->create_many( 55 );
		for($i=0; $i<30; $i++) {
			$this->factory->post->create(array('post_title' => 'post'.$i, 'post_date' => '2014-02-'.$i));
		}
		$posts = new Timber\PostQuery( array(
			'query' => 'paged=3'
		) );
		$pagination = $posts->pagination( array( 'base' => '/apricot/%_%', 'format' => '?pagination=%#%' ) );
		$this->assertEquals( '/apricot/?pagination=2', $pagination->prev['link'] );
	}

	function testCollectionPaginationPrevUsesBaseAndFormatArgsPage( $struc = '/%postname%/' ) {
		$this->setPermalinkStructure( $struc );
		//$posts = $this->factory->post->create_many( 55 );
		for($i=0; $i<30; $i++) {
			$this->factory->post->create(array('post_title' => 'post'.$i, 'post_date' => '2014-02-'.$i));
		}
		$posts = new Timber\PostQuery( array(
			'query' => 'paged=3'
		) );
		$pagination = $posts->pagination( array( 'base' => '/apricot/%_%', 'format' => '?page=%#%' ) );
		$this->assertEquals( '/apricot/?page=2', $pagination->prev['link'] );
	}

	function testCollectionPaginationWithMoreThan10Pages( $struc = '/%postname%/' ) {
		$this->setPermalinkStructure( $struc );
		$posts = $this->factory->post->create_many( 150 );
		$this->go_to( home_url( '/page/13' ) );
		$posts = new Timber\PostQuery();
		$expected_next_link = user_trailingslashit('http://example.org/page/14/');
		$pagination = $posts->pagination();
		$this->assertEquals( $expected_next_link, $pagination->next['link'] );
	}

	function testPostCollectionPaginationForMultiplePostTypes() {
		register_post_type( 'recipe' );
		$pids = $this->factory->post->create_many( 43, array( 'post_type' => 'recipe' ) );
		$recipes = new Timber\PostQuery(array(
			'query' => array(
				'post_type' => 'recipe'
			),
		) );
		$pagination = $recipes->pagination();
		$this->assertEquals( 5, count( $pagination->pages ) );
		$pids = $this->factory->post->create_many( 13 );
		$posts = new Timber\PostQuery( array(
			'query' => array(
				'post_type' => 'post'
			),
		) );
		$pagination = $posts->pagination();
		$this->assertEquals( 2, count( $pagination->pages ) );
	}



}<|MERGE_RESOLUTION|>--- conflicted
+++ resolved
@@ -208,17 +208,11 @@
 			wp_set_object_terms( $post, $news_id, 'category' );
 		}
 		$this->go_to( home_url( '/category/news' ) );
-<<<<<<< HEAD
 		$post_objects = new Timber\PostQuery( array(
 			'query' => false,
 		) );
-		$pagination = Timber::get_pagination();
-		//need to complete test
-=======
-		$posts = new Timber\PostQuery(array('category_name' => 'news'));
 		$pagination = $posts->pagination();
 		$this->assertEquals(4, count($pagination->pages));
->>>>>>> 8907839d
 	}
 
 	function testPaginationNextUsesBaseAndFormatArgs( $struc = '/%postname%/' ) {
