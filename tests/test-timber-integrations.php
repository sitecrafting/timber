--- conflicted
+++ resolved
@@ -25,15 +25,9 @@
 	function testWPPostConvert() {
 		$pid = $this->factory->post->create();
 		$wp_post = get_post( $pid );
-<<<<<<< HEAD
 		$post = new Timber\Post();
-		$timber_post = $post->convert( $wp_post, 'Timber\Post' );
+		$timber_post = $post->convert( $wp_post );
 		$this->assertTrue( $timber_post instanceof Timber\Post );
-=======
-		$post = new TimberPost();
-		$timber_post = $post->convert( $wp_post );
-		$this->assertTrue( $timber_post instanceof \Timber\Post );
->>>>>>> c0287c1b
 	}
 
 	function testACFHasFieldPostFalse() {
