--- conflicted
+++ resolved
@@ -24,10 +24,7 @@
 		function testTermExceptions() {
 			self::enable_error_log(false);
 			$pid = $this->factory->post->create();
-<<<<<<< HEAD
 			$post = new Timber\Post($pid);
-=======
-			$post = new TimberPost($pid);
 			$terms = $post->terms('dfasdf');
 			$this->assertInstanceOf('WP_Error', $terms);
 			self::enable_error_log(true);
@@ -40,8 +37,7 @@
 			self::enable_error_log(false);
 			register_taxonomy('foobar', 'post');
 			$pid = $this->factory->post->create();
-			$post = new TimberPost($pid);
->>>>>>> f8d5bdce
+			$post = new Timber\Post($pid);
 			$terms = $post->terms('foobar');
 			$this->assertEquals(array(), $terms);
 			self::enable_error_log(true);
