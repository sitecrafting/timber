<?php

	class TestTimberCommentThread extends Timber_UnitTestCase {

		function testCommentThreadWithArgs() {
			$post_id = $this->factory->post->create(array('post_title' => 'Gobbles'));
			$comment_id_array = $this->factory->comment->create_many( 5, array('comment_post_ID' => $post_id) );
			$args = array();
			$ct = new Timber\CommentThread($post_id, $args);
			$this->assertEquals( 5, count($ct) );
		}

<<<<<<< HEAD
		function testCommentThreadCountMethod() {
			$post_id = $this->factory->post->create(array('post_title' => 'Gobbles'));
			$comment_id_array = $this->factory->comment->create_many( 5, array('comment_post_ID' => $post_id) );
			$args = array();
			$ct = new Timber\CommentThread($post_id, $args);
			$this->assertEquals( 5, $ct->count() );
=======
		function testShowUnmoderatedCommentIfByAnon() {
			global $wp_version;
			$post_id = $this->factory->post->create();

			$quote = "And in that moment, I was a marine biologist";
			$comment_id = $this->factory->comment->create(array('comment_post_ID' => $post_id, 'comment_content' => $quote,'comment_approved' => 0, 'comment_author_email' => 'jarednova@upstatement.com'));

			$comment = get_comment($comment_id);

			$post = new TimberPost($post_id);
			$this->assertEquals(0, count($post->comments()) );

			$_GET['unapproved'] = $comment->comment_ID;
			$_GET['moderation-hash'] = wp_hash($comment->comment_date_gmt);
			$post = new TimberPost($post_id);
			if ( !function_exists('wp_get_unapproved_comment_author_email') ) {
				$this->assertEquals(0, count( $post->comments() ));
			} else {
				$timber_comment = $post->comments()[0];
				$this->assertEquals($quote, $timber_comment->comment_content);
			}

>>>>>>> 65c7ea09
		}

	}<|MERGE_RESOLUTION|>--- conflicted
+++ resolved
@@ -10,14 +10,15 @@
 			$this->assertEquals( 5, count($ct) );
 		}
 
-<<<<<<< HEAD
+
 		function testCommentThreadCountMethod() {
 			$post_id = $this->factory->post->create(array('post_title' => 'Gobbles'));
 			$comment_id_array = $this->factory->comment->create_many( 5, array('comment_post_ID' => $post_id) );
 			$args = array();
 			$ct = new Timber\CommentThread($post_id, $args);
 			$this->assertEquals( 5, $ct->count() );
-=======
+		}
+
 		function testShowUnmoderatedCommentIfByAnon() {
 			global $wp_version;
 			$post_id = $this->factory->post->create();
@@ -40,7 +41,6 @@
 				$this->assertEquals($quote, $timber_comment->comment_content);
 			}
 
->>>>>>> 65c7ea09
 		}
 
 	}