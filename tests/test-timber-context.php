<?php

use Timber\Timber;
use Timber\Post;

class TestTimberContext extends Timber_UnitTestCase {
	/**
	 * This throws an infite loop if memorization isn't working
	 */
	function testContextLoop() {
		add_filter( 'timber/context', function( $context ) {
			$context          = Timber::context();
			$context['zebra'] = 'silly horse';

			return $context;
		} );

		$context = Timber::context();

		$this->assertEquals( 'http://example.org', $context['http_host'] );
	}

	function testPostContextSimple() {
		$post_id = $this->factory->post->create();

		$this->go_to( get_permalink( $post_id ) );

		$context = Timber::context();
		$post    = new Post( $post_id );

		$this->assertArrayNotHasKey( 'posts', $context );
		$this->assertEquals( $post, $context['post'] );
	}

	function testPostsContextSimple() {
		update_option( 'show_on_front', 'posts' );
		$this->factory->post->create_many( 3 );
		$this->go_to( '/' );

		$context = Timber::context();

		$this->assertArrayNotHasKey( 'post', $context );
		$this->assertInstanceOf( 'Timber\PostQuery', $context['posts'] );
		$this->assertCount( 3, $context['posts']->get_posts() );
	}

	function testIfSetupFunctionIsRunInSingularTemplates() {
		$post_id = $this->factory->post->create();
		$this->go_to( get_permalink( $post_id ) );

		global $wp_query;

		$this->assertFalse( $wp_query->in_the_loop );

		Timber::context();

		$this->assertTrue( $wp_query->in_the_loop );
	}

<<<<<<< HEAD
	/**
	 * Tests whether 'the_post' action is called when a singular template is displayed.
	 *
	 * @see TestTimberPost::testPostConstructorAndThePostHook()
	 */
	function testIfThePostHookIsRunInSingularTemplates() {
		add_action( 'the_post', function( $post ) {
			add_filter( 'touched_the_post_action', '__return_true' );
		} );

		$post_id = $this->factory()->post->create();
		$this->go_to( get_permalink( $post_id ) );

		Timber::context();

		$this->assertTrue( apply_filters( 'touched_the_post_action', false ) );
	}
=======
	function testContext() {
		$context = Timber::context();
		$this->assertEquals('http://example.org', $context['http_host']);
	}

>>>>>>> dd57f2b7

}<|MERGE_RESOLUTION|>--- conflicted
+++ resolved
@@ -57,7 +57,6 @@
 		$this->assertTrue( $wp_query->in_the_loop );
 	}
 
-<<<<<<< HEAD
 	/**
 	 * Tests whether 'the_post' action is called when a singular template is displayed.
 	 *
@@ -75,12 +74,10 @@
 
 		$this->assertTrue( apply_filters( 'touched_the_post_action', false ) );
 	}
-=======
-	function testContext() {
+
+  function testContext() {
 		$context = Timber::context();
 		$this->assertEquals('http://example.org', $context['http_host']);
 	}
 
->>>>>>> dd57f2b7
-
 }