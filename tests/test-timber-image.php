<?php

use Timber\Image\Operation as ImageOperation;

class TestTimberImage extends TimberImage_UnitTestCase {

/* ----------------
 * Helper functions
 ---------------- */

 	static function replace_image( $old_id, $new_id ) {
		$uploadDir = wp_upload_dir();
		$newFile = $uploadDir['basedir'].'/'.get_post_meta($new_id, '_wp_attached_file', true);
		$oldFile = $uploadDir['basedir'].'/'.get_post_meta($old_id, '_wp_attached_file', true);
		if (!file_exists(dirname($oldFile)))
			mkdir(dirname($oldFile), 0777, true);
		copy($newFile, $oldFile);
		$meta = wp_generate_attachment_metadata($old_id, $oldFile);
		wp_update_attachment_metadata($old_id, $meta);
		wp_delete_post($new_id, true);
 	}

	static function copyTestImage( $img = 'arch.jpg', $dest_name = null ) {
		$upload_dir = wp_upload_dir();
		if ( is_null($dest_name) ) {
			$dest_name = $img;
		}
		$destination = $upload_dir['path'].'/'.$dest_name;
		copy( __DIR__.'/assets/'.$img, $destination );
		return $destination;
	}


	static function getTestImageURL( $img = 'arch.jpg', $relative = false) {
		$upload_dir = wp_upload_dir();
		$result = $upload_dir['url'].'/'.$img;
		if ( $relative ) {
			$result = str_replace(home_url(), '', $result);
		}
		return $result;
	}


	public static function is_connected() {
		$connected = @fsockopen( "www.google.com", 80, $errno, $errstr, 3 );
		if ( $connected ) {
			$is_conn = true; //action when connected
			fclose( $connected );
		} else {
			$is_conn = false; //action in connection failure
		}
		return $is_conn;
	}

	function add_lang_to_home( $url, $path, $orig_scheme, $blog_id ){
		return "$url?lang=en";
	}

	public static function get_image_attachment( $pid = 0, $file = 'arch.jpg' ) {
		$filename = self::copyTestImage( $file );
		$filetype = wp_check_filetype( basename( $filename ), null );
		$attachment = array('post_title' => 'The Arch', 'post_content' => '', 'post_mime_type' => $filetype['type']);
		$iid = wp_insert_attachment( $attachment, $filename, $pid );
		return $iid;
	}

	public function get_post_with_image() {
		$pid = $this->factory->post->create();
		$iid = self::get_image_attachment( $pid );
		add_post_meta( $pid, '_thumbnail_id', $iid, true );
		$post = new Timber\Post($pid);
		return $post;
	}

	public static function get_timber_image_object($file = 'cropper.png') {
		$iid = self::get_image_attachment(0, $file);
		return new Timber\Image($iid);
	}

/* ----------------
 * Tests
 ---------------- */

 	function testInitFromID() {
		$pid = $this->factory->post->create();
		$filename = self::copyTestImage( 'arch.jpg' );
		$attachment = array( 'post_title' => 'The Arch', 'post_content' => '' );
		$iid = wp_insert_attachment( $attachment, $filename, $pid );
		$image = new TimberImage( $iid );
		$this->assertEquals( 1500, $image->width() );
	}

	function testWithOutputBuffer() {
		ob_start();
		$post = $this->get_post_with_image();
		$str = '<img src="{{ post.thumbnail.src|resize(510, 280) }}" />';
		Timber::render_string($str, array('post' => $post));
		$result = ob_get_contents();
		ob_end_clean();
		$m = date('m');
		$y = date('Y');
		$this->assertEquals('<img src="http://example.org/wp-content/uploads/'.$y.'/'.$m.'/arch-510x280-c-default.jpg" />', $result);
	}

 	function testReplacedImage() {
 		$pid = $this->factory->post->create(array('post_type' => 'post'));
 		$attach_id = self::get_image_attachment($pid, 'arch.jpg');
 		$template = '{{Image(img).src|resize(200, 200)}}';
 		$str = Timber::compile_string($template, array('img' => $attach_id));
 		$resized_one = Timber\ImageHelper::get_server_location($str);
 		sleep(1);
 		$filename = self::copyTestImage('cardinals.jpg', 'arch.jpg');

 		$str = Timber::compile_string($template, array('img' => $attach_id));
 		$resized_tester = Timber\ImageHelper::get_server_location($str);

 		$attach_id = self::get_image_attachment($pid, 'cardinals.jpg');
 		$str = Timber::compile_string($template, array('img' => $attach_id));
 		$resized_known = Timber\ImageHelper::get_server_location($str);
 		$pixel = TestTimberImage::getPixel($resized_one, 5, 5);
 		$is_white = TestTimberImage::checkPixel($resized_one, 5, 5, '#FFFFFF');
 		$this->assertTrue($is_white);
 		$is_also_white = TestTimberImage::checkPixel($resized_one, 5,5, '#FFFFFF');
 		$this->assertTrue($is_also_white);
 	}

 	function testResizedReplacedImage() {
 		$pid = $this->factory->post->create(array('post_type' => 'post'));
 		$attach_id = self::get_image_attachment($pid, 'arch.jpg');
 		$template = '{{Image(img).src|resize(200, 200)}}';
 		$str = Timber::compile_string($template, array('img' => $attach_id));
 		$new_id = self::get_image_attachment($pid, 'pizza.jpg');
 		self::replace_image($attach_id, $new_id);
 		$str = Timber::compile_string($template, array('img' => $attach_id));
 		$resized_path = Timber\ImageHelper::get_server_location($str);
 		$test_md5 = md5( file_get_contents($resized_path) );


 		$str_pizza = Timber::compile_string($template, array('img' => $new_id));
 		$resized_pizza = Timber\ImageHelper::get_server_location($str);

 		$pizza_md5 = md5( file_get_contents($resized_pizza) );
 		$this->assertEquals($pizza_md5, $test_md5);
 	}

 	function testImageLink() {
 		self::setPermalinkStructure();
 		$attach = self::get_image_attachment();
 		$image = new Timber\Image($attach);
 		$links = array();
 		$links[] = 'http://example.org/'.$image->post_name.'/';
 		$links[] = 'http://example.org/?attachment_id='.$image->ID;
 		$this->assertContains($image->link(), $links);
 	}

	function testImageMeta() {
		$post = $this->get_post_with_image();
		$image = $post->thumbnail();
		update_post_meta( $image->ID, 'architect', 'Eero Saarinen' );
		$this->assertEquals( 'Eero Saarinen', $image->meta( 'architect' ) );
		$this->assertEquals( 'Eero Saarinen', $image->architect );
	}

	function testImageSizes() {
		$post = $this->get_post_with_image();
		$image = $post->thumbnail();
		$this->assertEquals( 1500, $image->width() );
		$this->assertEquals( 1000, $image->height() );
		$this->assertEquals( $post->ID, $image->parent()->id );
		$this->assertEquals( 1.5, $image->aspect() );
	}

	/**
	 * @group maybeSkipped
	 */
	function testExternalImageResize() {
		if ( !self::is_connected() ) {
			$this->markTestSkipped('Cannot test external images when not connected to internet');
		}
		$data = array();
		$data['size'] = array( 'width' => 600, 'height' => 400 );
		$data['crop'] = 'default';
		$filename = 'St._Louis_Gateway_Arch.jpg';
		$data['test_image'] = 'http://upload.wikimedia.org/wikipedia/commons/a/aa/'.$filename;
		$md5 = md5( $data['test_image'] );
		Timber::compile( 'assets/image-test.twig', $data );
		$upload_dir = wp_upload_dir();
		$path = $upload_dir['path'].'/'.$md5;
		/* was the external image D/Ld to the location? */
		$this->assertFileExists( $path.'.jpg' );
		/* does resize work on external image? */
		$resized_path = $path.'-'.$data['size']['width'].'x'.$data['size']['height'].'-c-'.$data['crop'].'.jpg';
		$this->assertFileExists( $resized_path );
		$old_time = filemtime( $resized_path );
		sleep( 1 );
		$str = Timber::compile( 'assets/image-test.twig', $data );
		$new_time = filemtime( $resized_path );
		$this->assertEquals( $old_time, $new_time );
	}

	function testUpSizing() {
		$data = array();
		$file_loc = self::copyTestImage( 'stl.jpg' );
		$upload_dir = wp_upload_dir();
		$new_file = Timber\ImageHelper::resize( $upload_dir['url'].'/stl.jpg', 500, 200, 'default', true );
		$location_of_image = Timber\ImageHelper::get_server_location( $new_file );
		$size = getimagesize( $location_of_image );
		$this->assertEquals( 500, $size[0] );
	}

	function testUpSizing2Param() {
		$data = array();
		$file_loc = self::copyTestImage( 'stl.jpg' );
		$upload_dir = wp_upload_dir();
		$new_file = Timber\ImageHelper::resize( $upload_dir['url'].'/stl.jpg', 500, 300, 'default', true );
		$location_of_image = Timber\ImageHelper::get_server_location( $new_file );
		$size = getimagesize( $location_of_image );
		$this->assertEquals( 500, $size[0] );
		$this->assertEquals( 300, $size[1] );
	}

	function testImageResizeRelative() {
		$upload_dir = wp_upload_dir();
		self::copyTestImage();
		$url = $upload_dir['url'].'/arch.jpg';
		$url = str_replace( 'http://example.org', '', $url );
		$data = array( 'crop' => 'default', 'test_image' => $url );
		$data['size'] = array( 'width' => 300, 'height' => 300 );
		$html = Timber::compile( 'assets/image-test.twig', $data );
		$resized_path = $upload_dir['path'].'/arch-'.$data['size']['width'].'x'.$data['size']['height'].'-c-'.$data['crop'].'.jpg';
		$this->assertFileExists( $resized_path );
		//Now make sure it doesnt regenerage
		$old_time = filemtime( $resized_path );
		sleep( 1 );
		Timber::compile( 'assets/image-test.twig', $data );
		$new_time = filemtime( $resized_path );
		$this->assertEquals( $old_time, $new_time );
	}

	function testImageResize() {
		$data = array();
		$data['size'] = array( 'width' => 600, 'height' => 400 );
		$upload_dir = wp_upload_dir();
		self::copyTestImage();
		$url = $upload_dir['url'].'/arch.jpg';
		$data['test_image'] = $url;
		$data['crop'] = 'default';
		Timber::compile( 'assets/image-test.twig', $data );
		$resized_path = $upload_dir['path'].'/arch-'.$data['size']['width'].'x'.$data['size']['height'].'-c-'.$data['crop'].'.jpg';
		$this->assertFileExists( $resized_path );
		//Now make sure it doesnt regenerage
		$old_time = filemtime( $resized_path );
		sleep( 1 );
		Timber::compile( 'assets/image-test.twig', $data );
		$new_time = filemtime( $resized_path );
		$this->assertEquals( $old_time, $new_time );
	}

	function testIsNotAGif() {
		$image = self::copyTestImage('arch.jpg');
		$this->assertFalse( Timber\ImageHelper::is_animated_gif($image) );
	}

	function testIsNotAGifFile() {
		$this->assertFalse( Timber\ImageHelper::is_animated_gif('notreal.gif') );
	}



	/**
	 * @group maybeSkipped
	 */
	function testAnimatedGifResize() {
		if ( ! extension_loaded( 'imagick' ) ) {
			self::markTestSkipped( 'Animated GIF resizing test requires Imagick extension' );
		}
		$image = self::copyTestImage('robocop.gif');
		$data = array('crop' => 'default');
		$data['size'] = array('width' => 90, 'height' => 90);
		$upload_dir = wp_upload_dir();
		$url = $upload_dir['url'].'/robocop.gif';
		$data['test_image'] = $url;
		Timber::compile( 'assets/image-test.twig', $data );
		$resized_path = $upload_dir['path'].'/robocop-'.$data['size']['width'].'x'.$data['size']['height'].'-c-'.$data['crop'].'.gif';
		$this->addFile( $resized_path );
		$this->assertFileExists( $resized_path );
		$this->assertTrue(Timber\ImageHelper::is_animated_gif($resized_path));
	}

	function testImageArray() {
		$post_id = $this->factory->post->create();
		$filename = self::copyTestImage('arch.jpg');
		$wp_filetype = wp_check_filetype( basename( $filename ), null );
		$attachment = array(
			'post_mime_type' => $wp_filetype['type'],
			'post_title' => preg_replace( '/\.[^.]+$/', '', basename( $filename ) ),
			'post_content' => '',
			'post_status' => 'inherit'
		);
		$attach_id = wp_insert_attachment( $attachment, $filename, $post_id );
		$data = array('ID' => $attach_id);
		$image = new Timber\Image($data);
		$filename = explode('/', $image->file);
		$filename = array_pop($filename);
		$this->assertEquals('arch.jpg', $filename);

	}

	/**
	 * @group maybeSkipped
	 */
	function testResizeTallImage() {
		$data = array();
		$data['size'] = array( 'width' => 600 );
		$upload_dir = wp_upload_dir();
		self::copyTestImage( 'tall.jpg' );
		$url = $upload_dir['url'].'/tall.jpg';
		$data['test_image'] = $url;
		$data['crop'] = 'default';
		Timber::compile( 'assets/image-test-one-param.twig', $data );
		$resized_path = $upload_dir['path'].'/tall-'.$data['size']['width'].'x0'.'-c-'.$data['crop'].'.jpg';
		$exists = file_exists( $resized_path );
		$this->assertTrue( $exists );
		//make sure it's the width it's supposed to be
		$image = wp_get_image_editor( $resized_path );
		if ( $image instanceof WP_Error ) {
			self::markTestSkipped( 'Tall image resizing test is skipped because no image editor is provided by WordPress, make sure that either GD or Imagick extension is installed' );
		}
		$current_size = $image->get_size();
		$w = $current_size['width'];
		$this->assertEquals( $w, 600 );
	}

	function testInitFromRelativePath() {
		$filename = self::copyTestImage( 'arch.jpg' );
		$path = str_replace(ABSPATH, '/', $filename);
		$image = new Timber\Image( $path );
		$this->assertEquals( 1500, $image->width() );
	}

	function testImagePath() {
		$filename = self::copyTestImage( 'arch.jpg' );
		$image = new Timber\Image( $filename );
		$this->assertStringStartsWith('/wp-content', $image->path());
		$this->assertStringEndsWith('.jpg', $image->path());
	}

<<<<<<< HEAD
	function testInitFromID() {
		$pid = $this->factory->post->create();
		$filename = self::copyTestImage( 'arch.jpg' );
		$attachment = array( 'post_title' => 'The Arch', 'post_content' => '' );
		$iid = wp_insert_attachment( $attachment, $filename, $pid );
		$image = new Timber\Image( $iid );
		$this->assertEquals( 1500, $image->width() );
	}

=======
>>>>>>> 52fd46ce
	function testInitFromFilePath() {
		$image_file = self::copyTestImage();
		$image = new Timber\Image( $image_file );
		$this->assertEquals( 1500, $image->width() );
	}

	function testInitFromURL() {
		$destination_path = self::copyTestImage();
		$destination_path = Timber\URLHelper::get_rel_path( $destination_path );
		$destination_url = 'http://'.$_SERVER['HTTP_HOST'].$destination_path;
		$image = new Timber\Image( $destination_url );
		$this->assertEquals( $destination_url, $image->src() );
		$this->assertEquals( $destination_url, (string)$image );
	}

	function testPostThumbnails() {
		$upload_dir = wp_upload_dir();
		$post_id = $this->factory->post->create();
		$filename = self::copyTestImage( 'flag.png' );
		$destination_url = str_replace( ABSPATH, 'http://'.$_SERVER['HTTP_HOST'].'/', $filename );
		$wp_filetype = wp_check_filetype( basename( $filename ), null );
		$attachment = array(
			'post_mime_type' => $wp_filetype['type'],
			'post_title' => preg_replace( '/\.[^.]+$/', '', basename( $filename ) ),
			'post_content' => '',
			'post_status' => 'inherit'
		);
		$attach_id = wp_insert_attachment( $attachment, $filename, $post_id );
		add_post_meta( $post_id, '_thumbnail_id', $attach_id, true );
		$data = array();
		$data['post'] = new Timber\Post( $post_id );
		$data['size'] = array( 'width' => 100, 'height' => 50 );
		$data['crop'] = 'default';
		Timber::compile( 'assets/thumb-test.twig', $data );
		$exists = file_exists( $filename );
		$this->assertTrue( $exists );
		$resized_path = $upload_dir['path'].'/flag-'.$data['size']['width'].'x'.$data['size']['height'].'-c-'.$data['crop'].'.png';
		$exists = file_exists( $resized_path );
		$this->assertTrue( $exists );
	}

	function testImageAltText() {
		$upload_dir = wp_upload_dir();
		$thumb_alt = 'Thumb alt';
		$filename = self::copyTestImage( 'flag.png' );
		$wp_filetype = wp_check_filetype( basename( $filename ), null );
		$post_id = $this->factory->post->create();
		$attachment = array(
			'post_mime_type' => $wp_filetype['type'],
			'post_title' => preg_replace( '/\.[^.]+$/', '', basename( $filename ) ),
			'post_excerpt' => '',
			'post_status' => 'inherit'
		);
		$attach_id = wp_insert_attachment( $attachment, $filename, $post_id );
		add_post_meta( $post_id, '_thumbnail_id', $attach_id, true );
		add_post_meta( $attach_id, '_wp_attachment_image_alt', $thumb_alt, true );
		$data = array();
		$data['post'] = new Timber\Post( $post_id );
		$this->assertEquals( $data['post']->thumbnail()->alt(), $thumb_alt );
	}

	function testResizeFileNaming() {
		$file = 'eastern.jpg';
		$file_loc = self::copyTestImage( $file );
		$upload_dir = wp_upload_dir();
		$filename = Timber\ImageHelper::get_resize_file_url( self::getTestImageURL($file, true), 300, 500, 'default' );
		$expected = $upload_dir['relative'].$upload_dir['subdir'].'/eastern-300x500-c-default.jpg';
		$this->assertEquals( $expected, $filename );
	}

	function testResizeFileNamingWithAbsoluteURL() {
		$file_loc = self::copyTestImage( 'eastern.jpg' );
		$upload_dir = wp_upload_dir();
		$url_src = $upload_dir['url'].'/eastern.jpg';
		$filename = Timber\ImageHelper::get_resize_file_url( $url_src, 300, 500, 'default' );
		$this->assertEquals( $upload_dir['url'].'/eastern-300x500-c-default.jpg', $filename );
	}

	function testResizeFileNamingWithLangHome() {
		add_filter( 'home_url', array($this, 'add_lang_to_home') , 1, 4 );
		$file_loc = self::copyTestImage( 'eastern.jpg' );
		$upload_dir = wp_upload_dir();
		$url_src = $upload_dir['url'].'/eastern.jpg';
		$filename = Timber\ImageHelper::get_resize_file_url( $url_src, 300, 500, 'default' );
		$this->assertEquals( $upload_dir['url'].'/eastern-300x500-c-default.jpg', $filename );
		remove_filter( 'home_url', array($this, 'add_lang_to_home'), 1 );
	}

	function testLetterboxFileNaming() {
		$file_loc = self::copyTestImage( 'eastern.jpg' );
		$upload_dir = wp_upload_dir();
		$url_src = $upload_dir['url'].'/eastern.jpg';
		$filename = Timber\ImageHelper::get_letterbox_file_url( $url_src, 300, 500, '#FFFFFF' );
		$this->assertEquals( $upload_dir['url'].'/eastern-lbox-300x500-FFFFFF.jpg', $filename );
	}

	public static function is_png($file) {
		$file = strtolower($file);
		if (strpos($file, '.png') > 0) {
			return true;
		}
		return false;
	}

	public static function is_gif($file) {
		$file = strtolower($file);
		if (strpos($file, '.gif') > 0) {
			return true;
		}
		return false;
	}

	public static function checkSize( $file, $width, $height ) {
		$size = getimagesize( $file );
		if ($width === $size[0] && $height === $size[1]) {
			return true;
		}
		return false;
	}

	public static function checkChannel($channel, $base, $compare, $upper = false) {
		if ($base[$channel] === $base[$channel]) {
			return true;
		}
		if ($upper) {
			if ( ($base[$channel] <= $compare[$channel]) && ($compare[$channel] <= $upper[$channel])) {
				return true;
			}
		}
		return false;
	}

	public static function checkPixel($file, $x, $y, $color = false, $upper_color = false) {
		if ( self::is_png($file) ) {
			$image = imagecreatefrompng( $file );
		} else if ( self::is_gif($file) ) {
			$image = imagecreatefromgif( $file );
		} else {
			$image = imagecreatefromjpeg( $file );
		}
		$pixel_rgba = imagecolorat( $image, $x, $y );
		$colors_of_file = imagecolorsforindex( $image, $pixel_rgba );
		if ($upper_color) {
			$upper_colors = ImageOperation::hexrgb($upper_color);
		}
		$test_colors = ImageOperation::hexrgb($color);
		if( false === $color ) {
			$alpha = ($pixel_rgba & 0x7F000000) >> 24;
			return $alpha === 127;
		}
		if ( isset($upper_colors) && $upper_colors ) {
			if (self::checkChannel('red', $test_colors, $colors_of_file, $upper_colors) &&
				self::checkChannel('green', $test_colors, $colors_of_file, $upper_colors) &&
				self::checkChannel('blue', $test_colors, $colors_of_file, $upper_colors)
				) {
				return true;
			}
			return false;
		}
		if ( $test_colors['red'] === $colors_of_file['red'] &&
			 $test_colors['blue'] === $colors_of_file['blue'] &&
			 $test_colors['green'] === $colors_of_file['green']) {
			return true;
		}
		return false;
	}

	function getPixel($file, $x, $y) {
		if ( self::is_png($file) ) {
			$image = imagecreatefrompng( $file );
		} else if ( self::is_gif($file) ) {
			$image = imagecreatefromgif( $file );
		} else {
			$image = imagecreatefromjpeg( $file );
		}
		$rgb = imagecolorat( $image, $x, $y );
		$r = ($rgb >> 16) & 0xFF;
		$g = ($rgb >> 8) & 0xFF;
		$b = $rgb & 0xFF;
		return ImageOperation::rgbhex($r, $g, $b);
	}

	/**
	 * @group maybeSkipped
	 */
	function testPNGtoJPG() {
		if ( ! extension_loaded( 'gd' ) ) {
			self::markTestSkipped( 'PNG to JPEG conversion test requires GD extension' );
		}
		$file_loc = self::copyTestImage( 'eastern-trans.png' );
		$upload_dir = wp_upload_dir();
		$new_file = Timber\ImageHelper::img_to_jpg( $upload_dir['url'].'/eastern-trans.png', '#FFFF00' );
		$location_of_image = Timber\ImageHelper::get_server_location( $new_file );
		$this->assertFileExists( $location_of_image );
		$image = imagecreatefromjpeg( $location_of_image );
		$pixel_rgb = imagecolorat( $image, 1, 1 );
		$colors = imagecolorsforindex( $image, $pixel_rgb );
		$this->assertEquals( 255, $colors['red'] );
		$this->assertEquals( 255, $colors['green'] );
		$this->assertEquals( 0, $colors['blue'] );
	}

	function testImageDeletionSimilarNames() {
		$data = array();
		$data['size'] = array( 'width' => 500, 'height' => 300 );
		$upload_dir = wp_upload_dir();
		$file = self::copyTestImage( 'arch-2night.jpg' );
		$data['test_image'] = $upload_dir['url'].'/arch-2night.jpg';
		$data['crop'] = 'default';
		$arch_2night = Timber\ImageHelper::get_resize_file_path( $data['test_image'], $data['size']['width'], $data['size']['height'], $data['crop'] );
		Timber::compile( 'assets/image-test.twig', $data );

		$file = self::copyTestImage( 'arch.jpg' );
		$data['test_image'] = $upload_dir['url'].'/arch.jpg';
		$data['size'] = array( 'width' => 520, 'height' => 250 );
		$data['crop'] = 'left';
		$arch_regular = Timber\ImageHelper::get_resize_file_path( $data['test_image'], $data['size']['width'], $data['size']['height'], $data['crop'] );
		Timber::compile( 'assets/image-test.twig', $data );
		$this->assertFileExists( $arch_regular );
		$this->assertFileExists( $arch_2night );
		//Delte the regular arch image
		Timber\ImageHelper::delete_generated_files( $file );
		//The child of the regular arch image should be like
		//poof-be-gone
		$this->assertFileNotExists( $arch_regular );
		//...but the night image remains!
		$this->assertFileExists( $arch_2night );

	}

	function testImageDeletion() {
		$data = array();
		$data['size'] = array( 'width' => 500, 'height' => 300 );
		$upload_dir = wp_upload_dir();
		$file = self::copyTestImage( 'city-museum.jpg' );
		$data['test_image'] = $upload_dir['url'].'/city-museum.jpg';
		$data['crop'] = 'default';
		Timber::compile( 'assets/image-test.twig', $data );
		$resized_500_file = Timber\ImageHelper::get_resize_file_path( $data['test_image'], $data['size']['width'], $data['size']['height'], $data['crop'] );
		$data['size'] = array( 'width' => 520, 'height' => 250 );
		$data['crop'] = 'left';
		Timber::compile( 'assets/image-test.twig', $data );
		$resized_520_file = Timber\ImageHelper::get_resize_file_path( $data['test_image'], $data['size']['width'], $data['size']['height'], $data['crop'] );
		//make sure it generated the sizes we're expecting
		$this->assertFileExists( $resized_500_file );
		$this->assertFileExists( $resized_520_file );
		//Now delete the "parent" image
		Timber\ImageHelper::delete_generated_files( $file );
		//Have the children been deleted as well?
		$this->assertFileNotExists( $resized_520_file );
		$this->assertFileNotExists( $resized_500_file );
	}

	function testImageDeletionByURL() {
		$post_id = $this->factory->post->create();
		$filename = self::copyTestImage( 'flag.png' );
		$wp_filetype = wp_check_filetype( basename( $filename ), null );
		$attachment = array(
			'post_mime_type' => $wp_filetype['type'],
			'post_title' => preg_replace( '/\.[^.]+$/', '', basename( $filename ) ),
			'post_content' => '',
			'post_status' => 'inherit'
		);
		$attach_id = wp_insert_attachment( $attachment, $filename, $post_id );
		$data = array();
		$data['size'] = array( 'width' => 500, 'height' => 300 );
		$upload_dir = wp_upload_dir();
		$data['test_image'] = $upload_dir['url'].'/flag.png';
		$data['crop'] = 'default';
		Timber::compile( 'assets/image-test.twig', $data );
		$resized_500_file = Timber\ImageHelper::get_resize_file_path( $data['test_image'], $data['size']['width'], $data['size']['height'], $data['crop'] );
		$data['size'] = array( 'width' => 520, 'height' => 250 );
		$data['crop'] = 'left';
		Timber::compile( 'assets/image-test.twig', $data );
		$resized_520_file = Timber\ImageHelper::get_resize_file_path( $data['test_image'], $data['size']['width'], $data['size']['height'], $data['crop'] );
		//make sure it generated the sizes we're expecting
		$this->assertFileExists( $resized_500_file );
		$this->assertFileExists( $resized_520_file );
		//Now delete the "parent" image
		Timber\ImageHelper::delete_generated_files( $data['test_image'] );
		//Have the children been deleted as well?
		$this->assertFileNotExists( $resized_520_file );
		$this->assertFileNotExists( $resized_500_file );
	}

	function testImageDeletionByDeletingAttachment() {
		$post_id = $this->factory->post->create();
		$filename = self::copyTestImage( 'flag.png' );
		$wp_filetype = wp_check_filetype( basename( $filename ), null );
		$attachment = array(
			'post_mime_type' => $wp_filetype['type'],
			'post_title' => preg_replace( '/\.[^.]+$/', '', basename( $filename ) ),
			'post_content' => '',
			'post_status' => 'inherit'
		);
		$attach_id = wp_insert_attachment( $attachment, $filename, $post_id );
		$data = array();
		$data['size'] = array( 'width' => 500, 'height' => 300 );
		$upload_dir = wp_upload_dir();
		$data['test_image'] = $upload_dir['url'].'/flag.png';
		$data['crop'] = 'default';
		Timber::compile( 'assets/image-test.twig', $data );
		$resized_500_file = Timber\ImageHelper::get_resize_file_path( $data['test_image'], $data['size']['width'], $data['size']['height'], $data['crop'] );
		$data['size'] = array( 'width' => 520, 'height' => 250 );
		$data['crop'] = 'left';
		Timber::compile( 'assets/image-test.twig', $data );
		$resized_520_file = Timber\ImageHelper::get_resize_file_path( $data['test_image'], $data['size']['width'], $data['size']['height'], $data['crop'] );
		//make sure it generated the sizes we're expecting
		$this->assertFileExists( $resized_500_file );
		$this->assertFileExists( $resized_520_file );
		//Now delete the "parent" image
		wp_delete_attachment( $attach_id );
		//Have the children been deleted as well?
		$this->assertFileNotExists( $resized_520_file );
		$this->assertFileNotExists( $resized_500_file );
	}

	function testImageDeletionByAttachmentLocation() {
		$post_id = $this->factory->post->create();
		$filename = self::copyTestImage( 'flag.png' );
		$wp_filetype = wp_check_filetype( basename( $filename ), null );
		$attachment = array(
			'post_mime_type' => $wp_filetype['type'],
			'post_title' => preg_replace( '/\.[^.]+$/', '', basename( $filename ) ),
			'post_content' => '',
			'post_status' => 'inherit'
		);
		$attach_id = wp_insert_attachment( $attachment, $filename, $post_id );
		$data = array();
		$data['size'] = array( 'width' => 500, 'height' => 300 );
		$upload_dir = wp_upload_dir();
		$data['test_image'] = $upload_dir['url'].'/flag.png';
		$data['crop'] = 'default';
		Timber::compile( 'assets/image-test.twig', $data );
		$resized_500_file = Timber\ImageHelper::get_resize_file_path( $data['test_image'], $data['size']['width'], $data['size']['height'], $data['crop'] );
		$data['size'] = array( 'width' => 520, 'height' => 250 );
		$data['crop'] = 'left';
		Timber::compile( 'assets/image-test.twig', $data );
		$resized_520_file = Timber\ImageHelper::get_resize_file_path( $data['test_image'], $data['size']['width'], $data['size']['height'], $data['crop'] );
		//make sure it generated the sizes we're expecting
		$this->assertFileExists( $resized_500_file );
		$this->assertFileExists( $resized_520_file );
		//Now delete the "parent" image
		$post = new Timber\Image( $attach_id );
		Timber\ImageHelper::delete_generated_files( $post->file_loc );
		//Have the children been deleted as well?
		$this->assertFileNotExists( $resized_520_file );
		$this->assertFileNotExists( $resized_500_file );
	}

	/**
	 *
	 * @group maybeSkipped
	 */
	function testLetterboxImageDeletion() {
		if ( ! extension_loaded( 'gd' ) ) {
			self::markTestSkipped( 'Letterbox image test requires GD extension' );
		}
		$data = array();
		$file = self::copyTestImage( 'city-museum.jpg' );
		$upload_dir = wp_upload_dir();
		$data['test_image'] = $upload_dir['url'].'/city-museum.jpg';
		$new_file = Timber\ImageHelper::letterbox( $data['test_image'], 500, 500, '#00FF00' );
		$letterboxed_file = Timber\ImageHelper::get_letterbox_file_path( $data['test_image'], 500, 500, '#00FF00' );
		$this->assertFileExists( $letterboxed_file );
		//Now delete the "parent" image
		Timber\ImageHelper::delete_generated_files( $file );
		//Have the children been deleted as well?
		$this->assertFileNotExists( $letterboxed_file );
	}

	function _makeThemeImageDirectory() {
		$theme_url = get_theme_root_uri().'/'.get_stylesheet();
		$img_dir = realpath(get_stylesheet_directory_uri()).'/images';
		if ( strpos($img_dir, 'http') === 0 ) {
			$img_dir = Timber\URLHelper::url_to_file_system($img_dir);
		}
		if ( !file_exists($img_dir) ) {
			$parent = dirname($img_dir);
			// error_log($parent);
			chmod($parent, 0777);
    		$res = mkdir($img_dir, 0777, true);
		}
	}

	function tearDown() {
		$theme_url = get_theme_root_uri().'/'.get_stylesheet();
		$img_dir = get_stylesheet_directory_uri().'/images';
		if ( file_exists($img_dir) ) {
			exec(sprintf("rm -rf %s", escapeshellarg($img_dir)));
		}
		parent::tearDown();
	}

	function testThemeImageResize() {
		$theme_url = get_theme_root_uri().'/'.get_stylesheet();
		$source = __DIR__.'/assets/cardinals.jpg';
		$dest = get_stylesheet_directory_uri().'/cardinals.jpg';
		if ( strpos($dest, 'http') === 0 ) {
			$dest = Timber\URLHelper::url_to_file_system($dest);
		}
		$dest = self::maybe_realpath($dest);
		copy($source, $dest);
		$this->assertTrue(file_exists($dest));
		$image = $theme_url.'/cardinals.jpg';
		$image = str_replace( 'http://example.org', '', $image );
		$data = array();
		$data['test_image'] = $image;
		$data['size'] = array( 'width' => 120, 'height' => 120 );
		$str = Timber::compile( 'assets/image-test.twig', $data );
		$file_location = get_stylesheet_directory_uri().'/cardinals-120x120-c-default.jpg';
		if ( strpos($file_location, 'http') === 0 ) {
			$file_location = Timber\URLHelper::url_to_file_system($file_location);
		}
		$file_location = self::maybe_realpath($file_location);
		$this->assertFileExists( $file_location );
		$this->addFile( $file_location );
	}

	function maybe_realpath( $path ) {
		if ( realpath($path) ) {
			return realpath($path);
		}
		return $path;
	}

	/**
	 * @group maybeSkipped
	 */
	function testThemeImageLetterbox() {
		$theme_url = get_theme_root_uri().'/'.get_stylesheet();
		if ( ! extension_loaded( 'gd' ) ) {
			self::markTestSkipped( 'Letterbox image test requires GD extension' );
		}
		$source = __DIR__.'/assets/cardinals.jpg';
		$dest = self::maybe_realpath(get_template_directory()).'/cardinals.jpg';
		copy($source, $dest);
		$image = $theme_url.'/cardinals.jpg';
		$image = str_replace( 'http://example.org', '', $image );
		$letterboxed = Timber\ImageHelper::letterbox( $image, 600, 300, '#FF0000' );
		$this->assertFileExists( realpath(get_template_directory().'/cardinals-lbox-600x300-FF0000.jpg') );
		unlink( realpath(get_template_directory().'/cardinals-lbox-600x300-FF0000.jpg') );
	}

	function testImageWidthWithFilter() {
		$pid = $this->factory->post->create();
		$photo = $this->copyTestImage();
		$photo = Timber\URLHelper::get_rel_path($photo);
		update_post_meta($pid, 'custom_photo', '/'.$photo);
		$str = '{{ Image(post.custom_photo).width }}';
		$post = new Timber\Post($pid);
		$rendered = Timber::compile_string( $str, array('post' => $post) );
		$this->assertEquals( 1500, $rendered );
	}



	function testResizeNamed() {
		add_image_size('timber-testResizeNamed', $width = 600, $height = 400, $crop = true);
		$data = array();
		$data['size'] = 'timber-testResizeNamed';
		$upload_dir = wp_upload_dir();
		self::copyTestImage();
		$url = $upload_dir['url'].'/arch.jpg';
		$data['test_image'] = $url;
		Timber::compile('assets/image-resize-named.twig', $data);
		$resized_path = $upload_dir['path'].'/arch-'.$width.'x'.$height.'-c-default.jpg';
		$this->assertFileExists($resized_path);
		//Now make sure it doesn't regenerate
		$old_time = filemtime($resized_path);
		sleep(1);
		Timber::compile('assets/image-resize-named.twig', $data);
		$new_time = filemtime($resized_path);
		$this->assertEquals($old_time, $new_time);
	}

	function testBogusResizeNamed() {
		$data = array();
		$data['size'] = 'timber-foobar';
		$upload_dir = wp_upload_dir();
		self::copyTestImage();
		$url = $upload_dir['url'].'/arch.jpg';
		$data['test_image'] = $url;
		$result = Timber::compile('assets/image-resize-named.twig', $data);
		$this->assertEquals('<img src="'.$url.'" />', trim($result));
	}

	function testPostThumbnailsNamed() {
		add_image_size('timber-testPostThumbnailsNamed', $width = 100, $height = 50, $crop = true);
		$upload_dir = wp_upload_dir();
		$post_id = $this->factory->post->create();
		$filename = self::copyTestImage('flag.png');
		$destination_url = str_replace(ABSPATH, 'http://'.$_SERVER['HTTP_HOST'].'/', $filename);
		$wp_filetype = wp_check_filetype(basename($filename), null);
		$attachment = array(
			'post_mime_type' => $wp_filetype['type'],
			'post_title' => preg_replace('/\.[^.]+$/', '', basename($filename)),
			'post_content' => '',
			'post_status' => 'inherit',
		);
		$attach_id = wp_insert_attachment($attachment, $filename, $post_id);
		add_post_meta($post_id, '_thumbnail_id', $attach_id, true);
		$data = array();
		$data['post'] = new Timber\Post($post_id);
		$data['size'] = 'timber-testPostThumbnailsNamed';
		Timber::compile('assets/image-thumb-named.twig', $data);
		$resized_path = $upload_dir['path'].'/flag-'.$width.'x'.$height.'-c-default.png';
		$this->assertFileExists($resized_path);
	}

	function testPostThumbnailsWithWPName() {
		$upload_dir = wp_upload_dir();
		$post_id = $this->factory->post->create();
		$filename = self::copyTestImage('flag.png');
		$destination_url = str_replace(ABSPATH, 'http://'.$_SERVER['HTTP_HOST'].'/', $filename);
		$wp_filetype = wp_check_filetype(basename($filename), null);
		$attachment = array(
			'post_mime_type' => $wp_filetype['type'],
			'post_title' => preg_replace('/\.[^.]+$/', '', basename($filename)),
			'post_content' => '',
			'post_status' => 'inherit',
		);
		$attach_id = wp_insert_attachment($attachment, $filename, $post_id);
		add_post_meta($post_id, '_thumbnail_id', $attach_id, true);
		$data = array();
		$data['post'] = new Timber\Post($post_id);
		$data['size'] = 'medium';
		$result = Timber::compile('assets/image-thumb-named.twig', $data);
		$filename = 'flag-300x300-c-default.png';
		$resized_path = $upload_dir['path'].'/'.$filename;
		$this->assertFileExists($resized_path);
		$this->assertEquals('<img src="'.$upload_dir['url'].'/'.$filename.'" />', trim($result));
	}

	function testImageSizeWithWPNameUsingNative(){
		require_once('wp-overrides.php');
		$filename = __DIR__.'/assets/tom-brady.jpg';
		$filesize = filesize($filename);
		$data = array('tmp_name' => $filename, 'name' => 'tom-brady.jpg', 'type' => 'image/jpg', 'size' => $filesize, 'error' => 0);
		$this->assertTrue(file_exists($filename));
		$_FILES['tester'] = $data;
		$file_id = WP_Overrides::media_handle_upload('tester', 0, array(), array( 'test_form' => false));
		if (!is_int($file_id)) {
			error_log(print_r($file_id, true));
		}
		$image = new Timber\Image($file_id);
		$str = '<img src="{{image.src(\'medium\')}}" />';
		$result = Timber::compile_string($str, array('image' => $image));
		$upload_dir = wp_upload_dir();
		$this->assertEquals('<img src="'.$upload_dir['url'].'/'.$image->sizes['medium']['file'].'" />', trim($result));
	}

	function testImageSizeWithWPNameUsingNativeGif(){
		require_once('wp-overrides.php');
		$filename = __DIR__.'/assets/boyer.gif';
		$filesize = filesize($filename);
		$data = array('tmp_name' => $filename, 'name' => 'boyer.gif', 'type' => 'image/gif', 'size' => $filesize, 'error' => 0);
		$this->assertTrue(file_exists($filename));
		$_FILES['tester'] = $data;
		$file_id = WP_Overrides::media_handle_upload('tester', 0, array(), array( 'test_form' => false));
		if (!is_int($file_id)) {
			error_log(print_r($file_id, true));
		}
		$image = new Timber\Image($file_id);
		$str = '<img src="{{image.src(\'medium\')}}" />';
		$result = Timber::compile_string($str, array('image' => $image));
		$upload_dir = wp_upload_dir();
		$this->assertEquals('<img src="'.$upload_dir['url'].'/'.$image->sizes['medium']['file'].'" />', trim($result));
	}

	/**
	 * @group maybeSkipped
	 */
	function testGifToJpg() {
		if ( ! extension_loaded( 'gd' ) ) {
			self::markTestSkipped( 'JPEG conversion test requires GD extension' );
		}
		$filename = self::copyTestImage('loading.gif');
		$gif_url = str_replace(ABSPATH, 'http://'.$_SERVER['HTTP_HOST'].'/', $filename);
		$str = '<img src="{{'."'$gif_url'".'|tojpg}}" />';
		$result = Timber::compile_string($str);
		$jpg_url = str_replace('.gif', '.jpg', $gif_url);
		$this->assertEquals('<img src="'.$jpg_url.'" />', $result);
	}

	function testImageHelperInit() {
		$helper = Timber\ImageHelper::init();
		$this->assertTrue($helper);
	}

	/**
	 * @group maybeSkipped
	 */
	function testResizeGif() {
		if ( ! extension_loaded( 'imagick' ) ) {
			self::markTestSkipped( 'Animated GIF resizing test requires Imagick extension' );
		}
		$filename = self::copyTestImage('loading.gif');
		$gif_url = str_replace(ABSPATH, 'http://'.$_SERVER['HTTP_HOST'].'/', $filename);
		$str = '<img src="{{'."'$gif_url'".'|resize(200)}}" />';
		$result = Timber::compile_string($str);
		$resized_url = str_replace('loading.gif', 'loading-200x0-c-default.gif', $gif_url);
		$resized_path = str_replace('http://example.org', ABSPATH, $resized_url);
		$resized_path = Timber\URLHelper::remove_double_slashes($resized_path);
		$this->assertFileExists($resized_path);
	}

	function testImageNoParent() {
		$filename = self::copyTestImage( 'arch.jpg' );
		$image = new Timber\Image( $filename );
		$this->assertFalse($image->parent());
	}

	function testImageParent() {
		$post = $this->get_post_with_image();
		$image = $post->thumbnail();
		$this->assertEquals($post->ID, $image->parent()->ID);
	}

	function testPathInfo() {
		$filename = self::copyTestImage( 'arch.jpg' );
		$image = new Timber\Image( $filename );
		$path_parts = $image->get_pathinfo();
		$this->assertEquals('jpg', $path_parts['extension']);
	}

	function testTimberImageFromPost() {
		$post = $this->get_post_with_image();
		$image = $post->thumbnail();
		$post = get_post($post->ID);

		$str = '{{ Image(post).src }}';
		$result = Timber::compile_string( $str, array('post' => $post) );

		$this->assertEquals($image->src(), $result);
	}

	function testTimberImageFromTimberImage() {
		$post = $this->get_post_with_image();
		$image = $post->thumbnail();
		$str = '{{ Image(post).src }}';
		$post = new Timber\Image($image);
		$result = Timber::compile_string( $str, array('post' => $post) );
		$this->assertEquals($image->src(), $result);
	}

	function testTimberImageFromTimberImageID() {
		$post = $this->get_post_with_image();
		$image = $post->thumbnail();
		$str = '{{ Image(post).src }}';
		$post = new Timber\Image($image->ID);
		$result = Timber::compile_string( $str, array('post' => $post) );
		$this->assertEquals($image->src(), $result);
	}

	function testTimberImageFromImageID() {
		$post = $this->get_post_with_image();
		$image = $post->thumbnail();
		$post = $image->ID;
		$str = '{{ Image(post).src }}';
		$result = Timber::compile_string( $str, array('post' => $post) );
		$this->assertEquals($image->src(), $result);
	}

	function testTimberImageFromAttachment() {
		$iid = self::get_image_attachment();
		$image = new Timber\Image($iid);
		$post = get_post($iid);
		$str = '{{ Image(post).src }}';
		$result = Timber::compile_string( $str, array('post' => $post) );
		$this->assertEquals($image->src(), $result);
	}

	// Test document like pdf, docx
	function testTimberImageFromDocument() {
		$pid = $this->factory->post->create();
		$iid = self::get_image_attachment($pid, 'dummy-pdf.pdf');
		$str = '{{ Image(post).src }}';
		$attachment = new Timber\Image($iid);
		$result = Timber::compile_string( $str, array('post' => $iid) );
		$this->assertEquals('http://example.org/wp-content/uploads/'.date('Y/m').'/dummy-pdf.pdf', $result);
	}

	function testNoThumbnail() {
		$pid = $this->factory->post->create();
		$post = new Timber\Post($pid);
		$str = Timber::compile_string('Image?{{post.thumbnail.src}}', array('post' => $post));
		$this->assertEquals('Image?', $str);
	}

	function testFilteredImageURL() {
		add_filter('wp_get_attachment_image_src', function($image, $id, $size, $icon) {
			$image = str_replace('jpg', 'jpeg', $image);
			return $image;
		}, 10, 4);
		$post = $this->get_post_with_image();
		$image = $post->thumbnail();
		$str = '{{ post.thumbnail.src }}';
		$result = Timber::compile_string( $str, array('post' => $post) );
		$this->assertEquals('http://example.org/wp-content/uploads/'.date('Y/m').'/arch.jpeg', $result);
	}

	function testTimberImageForExtraSlashes() {
		add_filter('upload_dir', array($this, '_filter_upload'), 10, 1);

		$post = $this->get_post_with_image();
		$image = $post->thumbnail();

		$resized_520_file = Timber\ImageHelper::resize($image->src, 520, 500);

		remove_filter('upload_dir', array($this, '_filter_upload'));

		$this->assertFalse(strpos($resized_520_file, '//arch-520x500-c-default.jpg') > -1);
	}

	function _filter_upload($data) {
		$data['path'] = $data['basedir'];
		$data['url'] = $data['baseurl'];

		return $data;
	}

	/**
     * @expectedException Twig_Error_Runtime
     */
	function testAnimagedGifResizeWithoutImagick() {
		define('TEST_NO_IMAGICK', true);
		$image = self::copyTestImage('robocop.gif');
		$data = array('crop' => 'default');
		$data['size'] = array('width' => 90, 'height' => 90);
		$upload_dir = wp_upload_dir();
		$url = $upload_dir['url'].'/robocop.gif';
		$data['test_image'] = $url;
		$str = Timber::compile( 'assets/image-test.twig', $data );
		$resized_path = $upload_dir['path'].'/robocop-'.$data['size']['width'].'x'.$data['size']['height'].'-c-'.$data['crop'].'.gif';
		$this->addFile( $resized_path );
		$this->assertFileExists( $resized_path );
		$this->assertFalse(TimberImageHelper::is_animated_gif($resized_path));
	}

}<|MERGE_RESOLUTION|>--- conflicted
+++ resolved
@@ -345,7 +345,6 @@
 		$this->assertStringEndsWith('.jpg', $image->path());
 	}
 
-<<<<<<< HEAD
 	function testInitFromID() {
 		$pid = $this->factory->post->create();
 		$filename = self::copyTestImage( 'arch.jpg' );
@@ -355,8 +354,6 @@
 		$this->assertEquals( 1500, $image->width() );
 	}
 
-=======
->>>>>>> 52fd46ce
 	function testInitFromFilePath() {
 		$image_file = self::copyTestImage();
 		$image = new Timber\Image( $image_file );
