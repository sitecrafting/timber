---
title: "ACF Cookbook"
menu:
  main:
    parent: "guides"
---

Timber is designed to play nicely with (the amazing) [Advanced Custom Fields](http://www.advancedcustomfields.com/). It's not a requirement, of course.

While data saved by ACF is available via `{{post.my_acf_field}}` you will often need to do some additional work to get back the _kind_ of data you want. For example, images are stored as image ID#s which you might want to translate into a specific image object. Read on to learn more about those specific exceptions.

## WYSIWYG field (and other requiring text)

```twig
<h3>{{post.title}}</h3>
<div class="intro-text">
     {{post.meta('my_wysiwyg_field')}}
</div>
```

This will apply your expected paragraph breaks and other pre-processing to the text.

## Image field

You can retrieve an image from a custom field, then use it in a Twig template. The most reliable approach is this: When setting up your custom fields you'll want to save the `image_id` to the field. The image object, url, etc. _will_ work but it's not as fool-proof.

### The quick way (for most situations)

```twig
<<<<<<< HEAD
<img src="{{TimberImage(post.meta('hero_image')).src}}" />
=======
<img src="{{ Image(post.get_field('hero_image')).src }}" />
>>>>>>> b1bd35e2
```

### The long way (for some special situations)

This is where we'll start in PHP.

```php
<?php
/* single.php */
$post = new Timber\Post();
if (isset($post->hero_image) && strlen($post->hero_image)){
	$post->hero_image = new Timber\Image($post->hero_image);
}
$data = Timber::get_context();
$data['post'] = $post;
Timber::render('single.twig', $data);
```

`Timber\Image` should be initialized using a WordPress image ID#. It can also take URLs and image objects, but that requires extra processing.

You can now use all the above functions to transform your custom images in the same way, the format will be:

```twig
<img src="{{post.hero_image.src|resize(500, 300)}}" />
```

* * *

## Gallery field

```twig
<<<<<<< HEAD
{% for image in post.meta('gallery') %}
    <img src="{{ TimberImage(image) }}" />
=======
{% for image in post.get_field('gallery') %}
    <img src="{{ Image(image) }}" />
>>>>>>> b1bd35e2
{% endfor %}
```

* * *

## Repeater field

You can access repeater fields within twig files:

```twig
{# single.twig #}
<h2>{{post.title}}</h2>
<div class="my-list">
	{% for item in post.get_field('my_repeater') %}
		<div class="item">
			<h4>{{item.name}}</h4>
			<h6>{{item.info}}</h6>
			<img src="{{ Image(item.picture).src }}" />
		</div>
	{% endfor %}
</div>
```

### Nested Repeater fields

When you run `get_field` on an outer ACF field, everything inside is ready to be traversed. You can refer to nested fields via item_outer.inner_repeater

```twig
{% for item_outer in post.get_field('outer') %}
     {{item_outer.title}}

     {% for item_inner in item_outer.inner_repeater %}
          {{item_inner.title}}
     {% endfor %}

{% endfor %}
```

### Troubleshooting Repeaters

A common problem in working with repeaters is that you should only call the `get_field` method **once** on an item. In other words if you have a field inside a field (for example, a relationship inside a repeater or a repeater inside a repeater, **do not** call `get_field` on the inner field). More:

**DON'T DO THIS: (Bad)**

```twig
{% for gear in post.get_field('gear_items') %}
    <h3> {{ gear.brand_name }} </h3>
    {% for gear_feature in gear.get_field('features') %}
        <li> {{gear_feature}} </li>
    {% endfor %}
{% endfor %}
```

**DO THIS: (Good)**

```twig
{% for gear in post.get_field('gear_items') %}
    <h3> {{ gear.brand_name }} </h3>
    {% for gear_feature in gear.features %}
        <li> {{gear_feature}} </li>
    {% endfor %}
{% endfor %}
```

* * *

## Flexible Content field

Similar to repeaters, get the field by the name of the flexible content field:

```twig
{% for media_item in post.get_field('media_set') %}
	{% if media_item.acf_fc_layout == 'image_set' %}
		<img src="{{ Image(media_item.image).src }}" />
		<p class="caption">{{ Image(media_item.image).caption }}</p>
		<aside class="notes">{{media_item.notes}}</aside>
	{% elseif media_item.acf_fc_layout == 'video_set' %}
		<iframe width="560" height="315" src="http://www.youtube.com/embed/{{media_item.youtube_id}}" frameborder="0" allowfullscreen></iframe>
		<p class="caption">{{media_item.caption}}</p>
	{% endif %}
{% endfor %}
```

* * *

## Options Page

```php
	<?php
	$context['site_copyright_info'] = get_field('copyright_info', 'options');
	Timber::render('index.twig', $context);
```

```twig
	<footer>{{site_copyright_info}}</footer>
```

### Get all info from your options page

```php
	<?php
	$context['options'] = get_fields('options');
	Timber::render('index.twig', $context);
```

ACF Pro has a built in options page, and changes the `get_fields('options')` to `get_fields('option')`.

```twig
	<footer>{{options.copyright_info}}</footer>
```

### Use options info site wide

To use any options fields site wide, add the `option` context to your functions.php file

```php
<?php
/* functions.php */
add_filter( 'timber_context', 'mytheme_timber_context'  );

function mytheme_timber_context( $context ) {
    $context['options'] = get_fields('option');
    return $context;
}
```

Now, you can use any of the option fields across the site instead of per template.

```twig
/* footer.twig */
<footer>{{options.copyright_info}}</footer>
```

* * *

## Getting ACF info

You can grab specific field label data like so:

```php
<?php
/* single.php */
$context["acf"] = get_field_objects($data["post"]->ID);
```

```twig
{{ acf.your_field_name_here.label }}
```

* * *

## Query by custom field value

This example that uses a [WP_Query](http://codex.wordpress.org/Class_Reference/WP_Query) array shows the arguments to find all posts where a custom field called `color` has a value of `red`.

```php
<?php
$args = array(
    'numberposts' => -1,
    'post_type' => 'post',
    'meta_key' => 'color',
    'meta_value' => 'red'
);
$context['posts'] = Timber::get_posts($args);
```
* * *<|MERGE_RESOLUTION|>--- conflicted
+++ resolved
@@ -27,11 +27,7 @@
 ### The quick way (for most situations)
 
 ```twig
-<<<<<<< HEAD
 <img src="{{TimberImage(post.meta('hero_image')).src}}" />
-=======
-<img src="{{ Image(post.get_field('hero_image')).src }}" />
->>>>>>> b1bd35e2
 ```
 
 ### The long way (for some special situations)
@@ -63,13 +59,8 @@
 ## Gallery field
 
 ```twig
-<<<<<<< HEAD
 {% for image in post.meta('gallery') %}
-    <img src="{{ TimberImage(image) }}" />
-=======
-{% for image in post.get_field('gallery') %}
     <img src="{{ Image(image) }}" />
->>>>>>> b1bd35e2
 {% endfor %}
 ```
 
