---
title: "ACF Cookbook"
menu:
  main:
    parent: "guides"
---

Timber is designed to play nicely with (the amazing) [Advanced Custom Fields](http://www.advancedcustomfields.com/). It's not a requirement, of course.

While data saved by ACF is available via `{{ post.my_acf_field }}` you will often need to do some additional work to get back the _kind_ of data you want. For example, images are stored as image ID#s which you might want to translate into a specific image object. Read on to learn more about those specific exceptions.

## WYSIWYG field (and other requiring text)

```twig
<h3>{{ post.title }}</h3>
<div class="intro-text">
<<<<<<< HEAD
     {{post.meta('my_wysiwyg_field')}}
=======
     {{ post.meta('my_wysiwyg_field') }}
>>>>>>> e9a39d2f
</div>
```
This will apply your expected paragraph breaks and other pre-processing to the text. In the past we used `{{ post.get_field('my_wysiwyg_field') }}`, but this is now deprecated. Use `{{ post.meta('my_wysiwyg_field') }}`.


## Image field

You can retrieve an image from a custom field, then use it in a Twig template. The most reliable approach is this: When setting up your custom fields you'll want to save the `image_id` to the field. The image object, url, etc. _will_ work but it's not as fool-proof.

### The quick way (for most situations)

```twig
<<<<<<< HEAD
<img src="{{TimberImage(post.meta('hero_image')).src}}" />
=======
<img src="{{ Image(post.meta('hero_image')).src }}" />
>>>>>>> e9a39d2f
```

### The long way (for some special situations)

This is where we'll start in PHP.

```php
<?php
/* single.php */
$post = new Timber\Post();
if (isset($post->hero_image) && strlen($post->hero_image)){
	$post->hero_image = new Timber\Image($post->hero_image);
}
$data = Timber::context();
$data['post'] = $post;
Timber::render('single.twig', $data);
```

`Timber\Image` should be initialized using a WordPress image ID#. It can also take URLs and image objects, but that requires extra processing.

You can now use all the above functions to transform your custom images in the same way, the format will be:

```twig
<img src="{{ post.hero_image.src | resize(500, 300) }}" />
```

* * *

## Gallery field

```twig
{% for image in post.meta('gallery') %}
    <img src="{{ Image(image) }}" />
{% endfor %}
```

* * *

## Group field
```twig
{{ post.meta('group').first_field }}
{{ post.meta('group').second_field }}
```
or 
```twig
{% set group = post.meta('group') %}
{{ group.first_field }}
{{ group.second_field }}
```

* * *

## Repeater field

You can access repeater fields within twig files:

```twig
{# single.twig #}
<h2>{{ post.title }}</h2>
<div class="my-list">
	{% for item in post.meta('my_repeater') %}
		<div class="item">
<<<<<<< HEAD
			<h4>{{item.name}}</h4>
			<h6>{{item.info}}</h6>
=======
			<h4>{{ item.name }}</h4>
			<h6>{{ item.info }}</h6>
>>>>>>> e9a39d2f
			<img src="{{ Image(item.picture).src }}" />
		</div>
	{% endfor %}
</div>
```

### Nested Repeater fields

When you run `get_field` on an outer ACF field, everything inside is ready to be traversed. You can refer to nested fields via item_outer.inner_repeater

```twig
{% for item_outer in post.meta('outer') %}
     {{item_outer.title}}

     {% for item_inner in item_outer.inner_repeater %}
          {{ item_inner.title }}
     {% endfor %}

{% endfor %}
```

### Troubleshooting Repeaters

A common problem in working with repeaters is that you should only call the `meta` method **once** on an item. In other words if you have a field inside a field (for example, a relationship inside a repeater or a repeater inside a repeater, **do not** call `meta` on the inner field). More:

**DON'T DO THIS: (Bad)**

```twig
{% for gear in post.meta('gear_items') %}
    <h3> {{ gear.brand_name }} </h3>
    {% for gear_feature in gear.meta('features') %}
        <li> {{ gear_feature }} </li>
    {% endfor %}
{% endfor %}
```

**DO THIS: (Good)**

```twig
{% for gear in post.meta('gear_items') %}
    <h3> {{ gear.brand_name }} </h3>
    {% for gear_feature in gear.features %}
        <li> {{ gear_feature }} </li>
    {% endfor %}
{% endfor %}
```

* * *

## Flexible Content Field

Similar to repeaters, get the field by the name of the flexible content field:

```twig
<<<<<<< HEAD
{% for media_item in post.get_field('media_set') %}
    {% if media_item.acf_fc_layout == 'image_set' %}
        <img src="{{ Image(media_item.image).src }}" />
        <p class="caption">{{ Image(media_item.image).caption }}</p>
        <aside class="notes">{{media_item.notes}}</aside>
    {% elseif media_item.acf_fc_layout == 'video_set' %}
        <iframe width="560" height="315" src="http://www.youtube.com/embed/{{media_item.youtube_id}}" frameborder="0" allowfullscreen></iframe>
        <p class="caption">{{media_item.caption}}</p>
    {% endif %}
{% endfor %}
```

### Repeater in Flexible Content Field

Similar to nested repeaters, you should only call the `get_field` method once when you use a repeater field inside a flexible content field:

```twig
{% for media_item in post.get_field('media_set') %}
    {% if media_item.acf_fc_layout == 'image_set' %}
        {% for image_item in media_item.image_set %}
            <img src="{{ Image(image_item.image).src }}" />
            <p class="caption">{{ Image(image_item.image).caption }}</p>
            <aside class="notes">{{ image_item.notes }}</aside>
        {% endfor %}
    {% endif %}
=======
{% for media_item in post.meta('media_set') %}
	{% if media_item.acf_fc_layout == 'image_set' %}
		<img src="{{ Image(media_item.image).src }}" />
		<p class="caption">{{ Image(media_item.image).caption }}</p>
		<aside class="notes">{{ media_item.notes }}</aside>
	{% elseif media_item.acf_fc_layout == 'video_set' %}
		<iframe width="560" height="315" src="http://www.youtube.com/embed/{{ media_item.youtube_id }}" frameborder="0" allowfullscreen></iframe>
		<p class="caption">{{ media_item.caption }}</p>
	{% endif %}
>>>>>>> e9a39d2f
{% endfor %}
```

* * *

## Options Page

```php
	<?php
	$context['site_copyright_info'] = get_field('copyright_info', 'options');
	Timber::render('index.twig', $context);
```

```twig
	<footer>{{site_copyright_info}}</footer>
```

### Get all info from your options page

```php
	<?php
	$context['options'] = get_fields('options');
	Timber::render('index.twig', $context);
```

ACF Pro has a built in options page, and changes the `get_fields('options')` to `get_fields('option')`.

```twig
	<footer>{{ options.copyright_info }}</footer>
```

### Use options info site wide

To use any options fields site wide, add the `option` context to your functions.php file

```php
<?php
/* functions.php */
add_filter( 'timber_context', 'mytheme_timber_context'  );

function mytheme_timber_context( $context ) {
    $context['options'] = get_fields('option');
    return $context;
}
```

Now, you can use any of the option fields across the site instead of per template.

```twig
/* footer.twig */
<footer>{{ options.copyright_info }}</footer>
```

* * *

## Getting ACF info

You can grab specific field label data like so:

```php
<?php
/* single.php */
$context["acf"] = get_field_objects($data["post"]->ID);
```

```twig
{{ acf.your_field_name_here.label }}
```

* * *

## Query by custom field value

This example that uses a [WP_Query](http://codex.wordpress.org/Class_Reference/WP_Query) array shows the arguments to find all posts where a custom field called `color` has a value of `red`.

```php
<?php
$args = array(
    'numberposts' => -1,
    'post_type' => 'post',
    'meta_key' => 'color',
    'meta_value' => 'red'
);
$context['posts'] = Timber::get_posts($args);
```
* * *<|MERGE_RESOLUTION|>--- conflicted
+++ resolved
@@ -10,15 +10,11 @@
 While data saved by ACF is available via `{{ post.my_acf_field }}` you will often need to do some additional work to get back the _kind_ of data you want. For example, images are stored as image ID#s which you might want to translate into a specific image object. Read on to learn more about those specific exceptions.
 
 ## WYSIWYG field (and other requiring text)
-
+ 
 ```twig
 <h3>{{ post.title }}</h3>
-<div class="intro-text">
-<<<<<<< HEAD
-     {{post.meta('my_wysiwyg_field')}}
-=======
+<div class="intro-text"> d
      {{ post.meta('my_wysiwyg_field') }}
->>>>>>> e9a39d2f
 </div>
 ```
 This will apply your expected paragraph breaks and other pre-processing to the text. In the past we used `{{ post.get_field('my_wysiwyg_field') }}`, but this is now deprecated. Use `{{ post.meta('my_wysiwyg_field') }}`.
@@ -31,11 +27,7 @@
 ### The quick way (for most situations)
 
 ```twig
-<<<<<<< HEAD
-<img src="{{TimberImage(post.meta('hero_image')).src}}" />
-=======
 <img src="{{ Image(post.meta('hero_image')).src }}" />
->>>>>>> e9a39d2f
 ```
 
 ### The long way (for some special situations)
@@ -98,13 +90,8 @@
 <div class="my-list">
 	{% for item in post.meta('my_repeater') %}
 		<div class="item">
-<<<<<<< HEAD
-			<h4>{{item.name}}</h4>
-			<h6>{{item.info}}</h6>
-=======
 			<h4>{{ item.name }}</h4>
 			<h6>{{ item.info }}</h6>
->>>>>>> e9a39d2f
 			<img src="{{ Image(item.picture).src }}" />
 		</div>
 	{% endfor %}
@@ -113,7 +100,7 @@
 
 ### Nested Repeater fields
 
-When you run `get_field` on an outer ACF field, everything inside is ready to be traversed. You can refer to nested fields via item_outer.inner_repeater
+When you run `meta` on an outer ACF field, everything inside is ready to be traversed. You can refer to nested fields via item_outer.inner_repeater
 
 ```twig
 {% for item_outer in post.meta('outer') %}
@@ -159,25 +146,24 @@
 Similar to repeaters, get the field by the name of the flexible content field:
 
 ```twig
-<<<<<<< HEAD
-{% for media_item in post.get_field('media_set') %}
+{% for media_item in post.meta('media_set') %}
     {% if media_item.acf_fc_layout == 'image_set' %}
         <img src="{{ Image(media_item.image).src }}" />
         <p class="caption">{{ Image(media_item.image).caption }}</p>
-        <aside class="notes">{{media_item.notes}}</aside>
+        <aside class="notes">{{ media_item.notes }}</aside>
     {% elseif media_item.acf_fc_layout == 'video_set' %}
         <iframe width="560" height="315" src="http://www.youtube.com/embed/{{media_item.youtube_id}}" frameborder="0" allowfullscreen></iframe>
-        <p class="caption">{{media_item.caption}}</p>
+        <p class="caption">{{ media_item.caption }}</p>
     {% endif %}
 {% endfor %}
 ```
 
 ### Repeater in Flexible Content Field
 
-Similar to nested repeaters, you should only call the `get_field` method once when you use a repeater field inside a flexible content field:
-
-```twig
-{% for media_item in post.get_field('media_set') %}
+Similar to nested repeaters, you should only call the `meta` method once when you use a repeater field inside a flexible content field:
+
+```twig
+{% for media_item in post.meta('media_set') %}
     {% if media_item.acf_fc_layout == 'image_set' %}
         {% for image_item in media_item.image_set %}
             <img src="{{ Image(image_item.image).src }}" />
@@ -185,17 +171,6 @@
             <aside class="notes">{{ image_item.notes }}</aside>
         {% endfor %}
     {% endif %}
-=======
-{% for media_item in post.meta('media_set') %}
-	{% if media_item.acf_fc_layout == 'image_set' %}
-		<img src="{{ Image(media_item.image).src }}" />
-		<p class="caption">{{ Image(media_item.image).caption }}</p>
-		<aside class="notes">{{ media_item.notes }}</aside>
-	{% elseif media_item.acf_fc_layout == 'video_set' %}
-		<iframe width="560" height="315" src="http://www.youtube.com/embed/{{ media_item.youtube_id }}" frameborder="0" allowfullscreen></iframe>
-		<p class="caption">{{ media_item.caption }}</p>
-	{% endif %}
->>>>>>> e9a39d2f
 {% endfor %}
 ```
 
