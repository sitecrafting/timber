--- conflicted
+++ resolved
@@ -94,20 +94,7 @@
     {{ post.thumbnail.src|retina(3) }} 3x,
     {{ post.thumbnail.src|retina(4) }} 4x">
 ```
-
-<<<<<<< HEAD
-## Using WebP images
-
-```twig
-<picture>
-   <source srcset="{{ post.thumbnail.src|towebp }}" type="image/webp">
-   <source srcset="{{ post.thumbnail.src|tojpg }}" type="image/jpeg">
-   <img src="{{ post.thumbnail.src|tojpg }}" alt="{{ post.title }}">
-</picture>
-```
-=======
 Unfortunately, it’s not possible to use the `|retina()` filter in combination with `|resize()`, because it would create an upscaled image. We are working on making this work eventually.
->>>>>>> dd57f2b7
 
 ## Using images in custom fields
 
