---
title: "Cheatsheet"
weight: "1500"
menu:
  main:
    parent: "guides"
---

Here are some helpful conversions for functions you’re probably well familiar with in WordPress and their Timber equivalents. These assume a PHP file with the `Timber::context();` function at the top. For example:

```php
$context = Timber::context();
<<<<<<< HEAD

=======
$context['post'] = new Timber\Post();
>>>>>>> 7740f6c3
Timber::render( 'single.twig', $context );
```

## Blog Info
* `blog_info('charset')` => `{{ site.charset }}`
* `blog_info('description')` => `{{ site.description }}`
* `blog_info('sitename')` => `{{ site.name }}`
* `blog_info('url')` => `{{ site.url }}`


## Body Class
* `implode(' ', get_body_class())` => `<body class="{{ body_class }}">`


## Post
* `the_content()` => `{{ post.content }}`
* `the_permalink()` => `{{ post.link }}`
* `the_title()` => `{{ post.title }}`
* `get_the_tags()` => `{{ post.tags }}`


## Theme
* `get_template_directory_uri()` => `{{ theme.link }}` (Parent Themes)
* `get_template_directory_uri()` => `{{ theme.parent.link }}` (Child Themes)
* `get_stylesheet_directory_uri()` => `{{ theme.link }}`
* `get_template_directory()` => `{{ theme.parent.path }}`
* `get_stylesheet_directory()` => `{{ theme.path }}`

In WordPress parlance, stylesheet_directory = child theme, template directory = parent theme. Both WP and Timber functions safely return the current theme info if there's no parent/child going on.<|MERGE_RESOLUTION|>--- conflicted
+++ resolved
@@ -10,11 +10,6 @@
 
 ```php
 $context = Timber::context();
-<<<<<<< HEAD
-
-=======
-$context['post'] = new Timber\Post();
->>>>>>> 7740f6c3
 Timber::render( 'single.twig', $context );
 ```
 
