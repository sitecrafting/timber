--- conflicted
+++ resolved
@@ -357,8 +357,7 @@
 
 ## Namespaced Twig locations
 
-<<<<<<< HEAD
-You can now use namespaced Twig locations. Read more about this in the [Template Locations Guide](@todo).
+You can now use namespaced Twig locations. Read more about this in the [Template Locations Guide](https://timber.github.io/docs/guides/template-locations/#register-your-own-namespaces).
 
 ## Deprecated Twig filters
 
@@ -367,7 +366,4 @@
 * `get_class`
 * `print_r`
 
-In addition, the confusingly named `get_type` filter has been removed.
-=======
-You can now use namespaced Twig locations. Read more about this in the [Template Locations Guide](https://timber.github.io/docs/guides/template-locations/#register-your-own-namespaces).
->>>>>>> 8832e10f
+In addition, the confusingly named `get_type` filter has been removed.