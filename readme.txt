=== Timber ===
Contributors: jarednova, connorjburton, lggorman
Tags: template engine, templates, twig
<<<<<<< HEAD
Requires at least: 4.7.9
Stable tag: 1.6.0
Tested up to: 4.9.1
=======
Requires at least: 3.7
Stable tag: 1.7.0
Tested up to: 4.9.4
>>>>>>> ee1d3a4e
PHP version: 5.3.0 or greater
License: GPLv2 or later
License URI: http://www.gnu.org/licenses/gpl-2.0.html

Helps you create themes faster with sustainable code. With Timber, you write HTML using Twig Templates http://www.upstatement.com/timber/

== Description ==
Timber helps you create fully-customized WordPress themes faster with more sustainable code. With Timber, you write your HTML using the [Twig Template Engine](http://twig.sensiolabs.org/) separate from your PHP files. This cleans up your theme code so, for example, your PHP file can focus on being the data/logic, while your Twig file can focus 100% on the HTML and display.

Once Timber is installed and activated in your plugin directory, it gives any WordPress theme the ability to take advantage of the power of Twig and other Timber features.

### Want to learn more?
* **[Project Page](http://upstatement.com/timber)**
* [Timber on GitHub](http://github.com/timber/timber/)

### Looking for Documentation?
* [Timber Documentation](https://timber.github.io/docs/)
* [Twig Reference (from SensioLabs)](http://twig.sensiolabs.org/doc/templates.html)
_Twig is the template language powering Timber; if you need a little background on what a template language is, [Twig’s homepage has an overview](http://twig.sensiolabs.org/)_
* **[Video Tutorials](https://timber.github.io/docs/getting-started/video-tutorials/)**
* [Overview / Getting Started Guide](https://timber.github.io/docs/getting-started/)

== Changelog ==

= Develop (next release) =

**Fixes and improvements**
- Please add bullet points here with your PR. The heading for this section will get the correct version number once released.

**Changes for Theme Developers**
- Please add any usage changes here so theme developers are informed of changes.

= 1.7.0 =
**Fixes and improvements**
- Fixed some issues with animated gif resizing when Imagick isn't available #1653
- Fixed incorrect reporting of depth level in some comments #1648
- Fixed issues with preview permissions #1607
- Fixed issue with image resize in some WPML setups #1625
- Fixes compatability issues with Twig 2.4 (and later) #1641


= 1.6.0 =
**Changes for Theme Developers**
- You can now easily access all of a MenuItem's master object properties through `{{ item.master_object }}` What's a master object? It's when a Menu Item has been created directly from a Post or Term in the WP Admin #1577 #1572
- Enabled methods for getting media from posts, you can now do `{{ post.video }}`, `{{ post.audio }}` and `{{ post.gallery }}` to retrieve media include in the body of a post #1583 (thanks @marciojc)
- You can now get ACF's field object data: `{{ post.field_object('my_field').key }}` #1597 #1599 (thanks @palmiak)
- You can use the `|filter` filter on arrays to return items like so:
```
{% for post in posts|filter('my-slug') %}
    {{ post.title }}
{% endfor %}
```
by default it looks for slugs, but you can also get into particular fields:
```
{% for post in posts|filter({post_title: "Cheese", post_content:"Method Man"}) %}
    {{ post.title }}
{% endfor %}
```
... this will return posts that match both parameters. #1594 thanks @pablo-sg-pacheco

= 1.5.2 =

**Fixes and improvements**
- Fixed a bug where multi-level menus weren't receiving proper data

= 1.5.1 =

**Fixes and improvements**
- Transparent PNGs now work with letterboxing #1554 (thanks @nlemoine)

**Changes for Theme Developers**
- You can now interact with Terms in Twig the same as PHP (ex: `{% set term = Term(34, "arts") %}`). The second arg will default to a subclass of Timber\Term if it exists #1159 (@jarednova)
- You can now get {{ theme.version }} to get the theme version! #1555 (thanks @herrschuessler)

= 1.5.0 =

**Fixes and improvements**
- `home_url` value is now cached, performance win for polylang! #1507 (thanks @oxyc)
- Post::$css_class is only fetched if requested #1522 (thanks @ruscon)
- Improved flexibility of PostCollection to be filterable #1544 (thanks @gchtr)
- More test coverage

**Changes for Theme Developers**
- None! But the above fixes have significant changes in the code which necessitated the ".x" version jump

= 1.4.1 =

**Fixes and improvements**
- Fix for WPML URLs in some situations #1513 (thanks @ChrisManganaro)
- Fix for PHP 5.5 issue with some URLs #1518 (thanks @danFWD)

= 1.4.0 =

**Fixes and Improvements**
- Improve GIF resize performance #1495 (thanks @ahallais)
- Fix for get_host which could generate an unnecessary warning #1490 (thanks @ahallais)

**Changes for Theme Developers**
- Improve loader performance and logic #1476 #1489 #1491 (thanks @heino). This introduces potential changes if you were loading templates in a non-standard way and with multiple sources (ex: from a theme and plugin directory). Non-existing templates are no longer passed all the way to Twig’s `render()`, which currently generates an exception.

= 1.3.4 =
* Fix for Twig 2.0 compatibility issue #1464 (thanks @luism-s)

= 1.3.3 =
* Fix for HTTPs issues with images

= 1.3.2 =
* Fix for image bug with WPML and Roots/Bedrock active #1445 (thanks @njbarrett)
* Fix for some HTTPs issues #1448 (thanks @baldursson)
* Improved docs! #1441 (thanks @gchtr)
* Allow ACF to convert single WP_Post objects to Timber Posts #1439 (thanks @luism-s)

= 1.3.1 =
* Fix for Timber::get_widgets with Twig 2.0 #1422 (thanks @gchtr)
* Fix for WPML Menus #1414 (thanks @mikeyb31)
* Fix for WPCLI integration #1429 #1430 (thanks @vyarmolenko)
* Fix for image format processing #1421 (thanks @mgussekloo)

= 1.3.0 =
* Default $context object now returns a PostQuery for $context['posts'] this is cool because you can use `{{ posts.pagination }}` in your Twig templates without any further PHP work (thanks @lggorman)
* Timber\Images with PDFs and other content types now return the file instead of null # (thanks @hoandang)
* Timber\Comments now support different comment types #1364 (thanks @yantei)
* Timber\Comments {{ comment.content }} now returns processed comment with `<p>` tags
* Fix for HTTP error when uploading media files in Windows #1346 (thanks Matias Griese)
* Fix for image resizing on alternative WP setups (thanks @gillesgoetsch)
* Exposing a function to global Twig scope through Timber\FunctionWrapper is deprecated, the preferred method to do this is through a Twig template like `{{ function('my_cool_function', 'my_argument') }}` (thanks @gchtr)
* Fixed issues with use of Twig 2.0 (#1370)
* Fixed up some things with Timber/Archives and getting post_count #1376
* Don't let Timber fail when converting TIFFs or other weird file types, instead return the passed value w/o modifying #1383
* Updated `FunctionWrapper` with appropriate warnings and Twig 2.0 compatibility (thank you thank you @gchtr)
Misc fixes to documentation

= 1.2.4 =
* Fixed regression from S3 handling #1330 (@gchtr)

= 1.2.3 =
* Fixed a potential XSS security issue
* Fixed handling of images stored on S3

= 1.2.2 =
* A bunch of fixes to how images in themes are handled #1317 #1293 (@jarednova)
* Fixed filter for avatar images in comments #1310 (@xavivars)
* Upgrades to PHPUnit and testing suite (@jarednova)

= 1.2.1 =
* Cleaned-up theme handling #1281 (thanks @xavivars)
* Refactor of Pagination #1284 (thanks again @xavivars)
* Fixed an error in Admin #1285 (thanks @alexanderanberg)
* Fixed an issue with User->id #1283 (thanks @drumba)

= 1.2.0 =
* Fixed issues with WordPress 4.7
* Introduced Timber\CommentThread object

= 1.1.12 =
* Fixed Twig issue with deprecation #1265 (thanks @codesman)!
* Cleaned-up the warnings for WP.org users and disabled easy updates for major/milestone versions 331314d9aaf90a52ff1c5a213656b8c02a27c60e

= 1.1.11 =
* Improved flexibility for public query_vars #1250 (thanks @xavivars)
* Children should inehrit publish state #1255 (thanks @motia)
* Pages are sorted by their menu order instead of publish order #1251 (thanks @forgandenny)
* Fixes to object caching #1259

= 1.1.10 =
* Added support for Co-Authors Plus Guest Authors #1239 (thanks @motia)
* Fix for Yoast SEO with multisite #1244 (thanks @alexandernanberg)
* Fixes issues with basedir restrictions that arose in Timber 1.1.9 #1245

= 1.1.9 =
* Timber now retrieves native term meta info #824
* Added site icon support in Theme #1210
* Fixes to menu getting by slug #1237 (thanks @motia)
* Fix to off-site image URLs! #1234 (thanks @njbarrett)
* Fix inconsistency with Post::get_terms #1222 (thanks @haroldangenent)

= 1.1.8 =
* Fixed image generation when images are updated/deleted by WordPress (thanks @dudewithamood)

= 1.1.7.1 =
* Quick fix for backwards compatibility in some situations

= 1.1.7 =
* A new PostQuery object that comes _with_ pagination (thanks @lggorman).
* You can pass an array of post types to `post.children()` (thanks @njbarrett)

= 1.1.6 =
* Kill those transients! Timber now wipes expired ones away 9a5851bf36110dcb399e277d51230f1addb0c53c
* Fixed a warning that was annoying and nobody liked and didn't have any friends c53b4c832cfced01157f8196688468ad3318d3fb

= 1.1.5 =
* Removed change for custom loaders due to incompatability with Gantry

= 1.1.4 =
* Native support for Co-Authors Plus! just use `{{ post.authors }}` 939331e282fd54bf3e210645964504304f2b071b
* New filter to enable PW propmpt for PW protected posts (`timber/post/content/show_password_form_for_protected`) 0f9b20ec90b34059634c25bc27671875c18f8fcb
* New filter for custom loaders (`timber/loader/custom`) (thanks @tnottu!) 9097984a7c3df23068056d7835465e0690338567
* Fixed some updating bugs with 4.6 (thanks @daronspence) 16b8bd71571be71b298e6306abe2cd4b95d8c9e8
* You can now count Query results (thanks Evan Mattson) 141624a0ac18d9dcce62a2a681134009a2b79814

= 1.1.3 =
* New escapers! (thanks @matgargano) c7e8ed34da6fcd13bdc9005c04045f3a6b33595b
* Fix to how categories work in Timber::get_posts 49f6007db3f829097f82ed41d389dd39053fb84a
* Fix to usage of class maps in Timber::get_posts (thanks @vilpersson) b1387e443850aa021a0a70203bc20d238d4b21cb
* Added Post::password_required method (thanks @marclarr) 2e685ce3d05c50e879817e51256202e032e77122
* You can filter the link markup for Post::get_preview (thanks @LiljebergXYZ) b8100d7f2601b4da40bcc0a873c071b6ecf267f1

= 1.1.2 =
* Fix to how post IDs are retrieved (thanks @lggorman) 798acd90ee603de2d009828127bdeaab503beb10
* Fixes to pagination in search (@jarednova) 1d1ab67f124b02d8c60646f7b133abdf68cedc38
* Fixes to hooks for Timber Debug Bar (@jarednova) 82a914ec0be5be1011a15c1584c2c8e2999f1c1c

= 1.1.1 =
* Fixed 301 redirects for pagination (thanks @xavivars)
* Added new escaping filter options for `|e('wp_kses_post')` and `|e('esc_url')`(thanks @matgargano)
* Fixed pagination warning (thanks @nikola3244)
* More test coverage
* Fixed issue with archive limits (@jarednova)

= 1.1.0 =
* Fixed how Timber loads with Composer (thanks @connorjburton and @mrgrain)
* Updated docs! (thanks @lggorman and @kateboudreau)
* Fixed ImageHelper paths (thanks @TuureKaunisto)
* Added new filters for render (thanks @johnbillion)
* Fixed issue with timestamp conversion (thanks @thedamon)
* Fixed localization bugs (thanks @FlyingDR)

= 1.0.5 =
* Restored prior `{{ post.type }}` behavior for existing custom fields (@jarednova) 6c9574912e526b8589eb134b79820c7e239a1dda
* Fixed errors in PHP 7 (@FlyingDR) 48ba0fc125c2d19eeb0de0a895a83a9d3bb5a398
* Misc bug fixes and upkeep (@connorjburton + @jarednova)

= 1.0.4 =
* New method for `{{ post.type }}` this makes it easy to access things like `{{post.type.labels.name}}` right in Twig https://github.com/timber/timber/pull/1003
* New method for `{{ post.preview }}` which makes it easy to customize like `{{post.preview.length(50).read_more("Keep Reading").end('........')}}` https://github.com/timber/timber/pull/1015
* Added `Timber::get_term` (thanks @connorjburton!) 58fe671757b30a8eb9de2589bbb817448662e121
* Fix for revision issue (thanks @dknoben!) 70de6640c68a1321394aaa95202dea70e0755664
* Fix for issue with uppercase file extensions (thanks @connorjburton) 5632359329894d1b95cd643470950d319628f4c6
* Better handling for gifs (thanks @connorjburton) 91c40b852c056e0f096345d976767f2e5e993ce9
* Fix on some old class names in there (thanks @mrgrain) 63fe60ba18c6fce5d545983334af3f752c7c2755
* Pagination with post counts (thanks @lggorman) 2bcacbe50c90c7936da61d29238e3b52910a3ff9
* Remove `Timber::get_pids` (@jarednova) 4278d11d25aaca0d60cbde32c32783dc0effac6b
* Fixed deprecation in Twig (thanks @simonmilz) 6c80f1d5fd48b8fcbd335f6c8e9c6fed1b008e26
* Handle ACF image arrays (thanks @connorjburton) 039be5d880fa7f9c9763f4ebd6c40863f4820e0a

= 1.0.3 =
* Hot fix for PHP 5.3 error

= 1.0.2 =
* Fixed possible infinite loop with Timber::get_context (thanks @connorjburton) 376928d59dd5f2dd2f389c61217530ba54e40b24
* Removed bug in Term (thanks @Jmayhak) a5e3c30b9eb12acea06bc914cd6b3673ead06012
* {{ user.avatar }} now returns an Image object (thanks @connorjburton) 51dd7329aee6212490daee5742280286e221f2e8
* Attention Comment Form fans! {{ post.comment_form }} now gives you a friggin' comment form 9009ac12536a0199a1bb071ac41b2e91152bef4d
* Helper\comment_form also gives you a comment form. 9009ac12536a0199a1bb071ac41b2e91152bef4d

= 1.0.1 =
* {{ user.avatar }} property is now available (thanks @connorjburton) d21eb85
* #947: Fix to pagination base (thanks @matsrietdijk) 270d7c2
* Fix to some namespacing issues (thanks @connorjburton) 0a8346a
* #958: Call the_post action to help other plugins (thanks @felthy) 4442703
* #976: Fixed problem with static declaration (@jarednova) c888606
* #978: Bug with arrays for post types (thanks @connorjburton) 571f6f8

= 1.0.0 =
* Added `{{ user }}` object to context
* Exposed translation functions
* Added better error reporting/warnings
* Fixed some things with function wrapper
* Timber is now namespaced, big big thanks to @connorjburton
* Cleanup of spacing
* Removed deprecated functions, added warning for key functions
* Updated version numbers and build script (@jarednova) 81a281e
* Corrected Routes -> /Routes which threw a fatal error (@jarednova) 26b6585

= 0.22.6 =
* New {{request}} object for post/get variables (thanks @connorjburton) #856
* New crop positions (thanks @salaros) #861
* Bug Fixes

* Fix to "next" in pagination (thanks @connorjburton) #900
* Fix to issue with tojpg filter's images not being deleted (thanks @connorjburton) #897
* `{{post.parent.children}}` used to return unpublished posts due to underlying behavior in WordPress, it now only returns published posts (thanks @connorjburton) #883

= 0.22.5 =
* Fixed errors in tests (thanks @lggorman)
* Fixed error in comments_link (thanks @tehlivi)

= 0.22.4 =
* Fixed [bug](https://github.com/timber/timber/issues/785) in get_calling_script file (thanks @gwagroves)
* Added tons of new tests and docs (thanks @lggorman and @jarednova)

= 0.22.3 =
* Fix to comment threadding (thanks @josephbergdoll)
* Fixed-up conditional for when comments are being moderated (thanks @lggorman)
* Fixed hooks for when attachments are deleted (thanks @lgaechter)
* Added a new filter for `list` (thanks @lggorman)

= 0.22.2 =
* New .time method for TimberPost and TimberComment (thanks @lggorman)
* Added support for WordPress's quality filter when resizing (thanks @t-wright)
* Added support for animated gifs

= 0.22.1 =
* Added better support for [post.get_terms](https://github.com/timber/timber/pull/737) (thanks @aaemnnosttv)
* Fix for issue with ACF date field (thanks @rpkoller)
* Fix for resizing jpEgs (thanks @eaton)

= 0.22.0 =
* Added fetch method to Timber (thanks @xavivars and @erik-landvall)
* Added a total to the pagination data array (thanks @lggorman)
* Threaded comments get some love! (thanks @josephbergdoll)
* A fix to date parsing when handling numeric timestamps (thanks @xavivars)

= 0.21.10 =
* Removed deprecated twitterify function
* Much more docs (and deprecation docs)
* Fixed issues with using constants (thanks @xavivars)

= 0.21.9 =
* Much much much more inline docs
* Fix to TimberComment::approved()
* HHVM support confirmed (it always worked, but now the tests prove it)
* Fixes to multisite handling of themes
* Fix to comments pagination (thanks @newkind)

= 0.21.8 =
* Fixes to things in docs
* Added ID to timber/image/src filter (thanks @aaronhippie)
* Fixed edgecase with HTTP_HOST vs SERVER_NAME (thanks @maketimetodesign)

= 0.21.7 =
* Fix for Image src in some situtations

= 0.21.6 =
* Fix for TimberMenu visiblility
* Fix for TimberComment visibility

= 0.21.5 =
* Patch for method property visibility in TimberPost

= 0.21.4 =
* Fixed issue with multisite variables
* Fixed issue with string conversion on function output

= 0.21.3 =
* Fixed issues with static post pages
* Fixed issues with front pages with static pages

= 0.21.2 =
* Fixed GIF handling (thanks @josephbergdoll and @jarednova)
* Improved handling of diff't image sizes
* Timber Archives are now tested and much improved (thanks @KLVTZ)
* Image fixing (thanks @marciojcoelho)
* More tests and improving coverage to 77%

= 0.21.1 =
* Fixed capitalization problem for WP.org version

= 0.21.0 =
* Routes is now its own independent repo
* Timber Starter Theme is now its own independent repo
* Improved loading of files (thanks @mgmartel)
* Fixed some errors with TimberImages (thanks @imranismail)

= 0.20.10 =
* Resolved lingering composer issues (thanks @austinpray, @lucasmichot)
* You can now access `{{comment.status}}` when working with comments (thanks @simonmilz)
* Better support for alternate setups with uploads directory (thanks @xavierpriour)
* Major clean-up of image-handling classes (thanks @xavierpriour)
* Starter theme now follows WP coding standards (thanks @kuus)
* A slew of other bugs and clean-up (thanks @JeyKeu, @quinn and @jaredNova)

= 0.20.9 =
* Twig goes from 1.6.2 to 1.6.3 (thanks @fabpot)
* Some clean-up items on Menus (thanks @oskarrough)
* Simplified composer installation (thanks @lucasmichot)

= 0.20.8 =
* Fixed some Twig deprecation (thanks @alexlrobertson)
* Support for {{img.src|retina}} filter (@jarednova)

= 0.20.7 =
* Cleaned-up logic for {{post.next}} and {{post.prev}} (thanks @alexlrobertson)
* Simplifiying internals of TimberCore, TimberPost (thanks @alexlrobertson)
* Initialization of variables from stolen WP functions (thanks @alexlrobertson)
* Fixed Twitter API call (thanks @asecondwill)
* Matched TimberMenu fallback behavior to grab pages_men (@jaredNova)
* Fixed a bug with the_title filter (thanks @kuus)
* Fixed weird conflicts when ACF names match methods (@jaredNova)
* Added a filter for timber_output (thanks @aristath)
* Fix for galleries showing only 5 images (thanks @IJMacD)

= 0.20.6 =
* Fixed some resulting bugs from numberposts vs. posts_per_page change as relates to galleries (thanks @IJMacD)
* Fixed issue with author.php in starter theme (thanks @dmtroyer)
* Added some sanity checks when menus are missing (thanks @jaredNova)
* New tests, yay!

= 0.20.5 =
* Fixed issue with sticky posts being included when just feeding an array of ids
* Fix for pagination links with search terms (thanks @matthewsoares)

= 0.20.4 =
* Fixed issue with Timber::get_posts and Timber::query_posts using numberposts in args

= 0.20.3 =
* Fixed some issues with linking to menu items with a hash

= 0.20.2 =
* Change default response code on load_view to be 200
* Fixed error with relpath and subdomains (thanks @jnweaver)
* Various bug fixes (thanks @andyford, @discern)

= 0.20.1 =
* Hotfix to ensure non-exitent properties don't throw exception (thanks @kylehotchkiss)

= 0.20.0 =
* Iterators! You can now get data using query_posts which hooks into WP loop. Methods like get_the_title() now work (big thanks to @mgmartel)
* Fixed img_to_jpg issue with alternate WP setups (@thetmkay)
* Fixed issue with links in TimberMenuItem
* post.date now supports a DateTime object (@aduth)
* removal of long-since deprecated functions
* Massive code clean-up and bug fixes (@jaredNova, @mgmartel)

= 0.19.2 =
* Fixed issue with {{post.author.name}}
* Bug fixes and code organization (@hsz, @jaredNova)

= 0.19.1 =
* Removed .git folder hiding in php-router
* Added support for WooCommerce and other plugins in starter theme (thanks @jamesagreenleaf)
* Starter theme now based on OO-style TimberSite convention
* You can not get the modified_author (thanks @jamesagreenleaf)
* ...oh and the modified date (thanks @jamesagreenleaf)
* Code clean-up like mad (thanks @hsz)
* Fixed bug when calling Timber::get_posts in loop (thanks @jamesagreenleaf)

= 0.19.0 =
* Reorganized dependencies into /vendor directories based on composer (thanks @mgmartel, @rarst, @bryanaka)
* Fixed issues with image library deletion (thanks @thetmkay)
* Fixed issues with sidebar output

= 0.18.1 =
* Dates now use date_i18n filter (thanks @jamesagreenleaf)
* The twig |date filter now defaults to your WP Admin settings (thanks @jamesagreenleaf)
* You can send Timber::$dirname an array to specify multiple locations of twig files within a theme
* Load views from anywhere on the server (thanks @th3fallen)
* Load twig files from anywhere on the server using an absolute path
* Use another version of Twig if you have it loaded (thanks @ButlerPCnet)
* more tests!

= 0.18.0 =
* BREAKING CHANGE ALERT wp_title no longer appends bloginfo('name') to end of string (thanks @aduth)
* BREAKING CHANGE ALERT get_preview now respects <!-- more --> tag (thanks @jnweaver)
* TimberHelper::transient is more reliable (thanks @mgmartel)
* Secure urls in TimberImage if current page is served over SSL (thanks @mgmartel)
* Re-wrote most of letterboxing functionality
* Re-organized Helper functions

= 0.17.2 =
* TimberPost::children() now sorts by menu_order, title as WordPress core does (thanks @aduth)
* Fixed an occaisonal warning (thanks @matthewsoares)
* TimberImage::alt() now returns your image's alt tag info from WordPress (thanks @jnweaver)
* In the router, non-404 headers are forced asap (thanks @mgmartel)
* Router now accepts + signs in paths

= 0.17.1 =
* Hotfix on timber-admin error

= 0.17.0 =
* Now you can resize/crop images with positional preferences, thanks @mmikkel. Here are the docs: https://github.com/timber/timber/wiki/TimberImage#resize
* Removed the Timber Starter Guide from the admin, a link to the GitHub wiki suffices.

= 0.16.8 =
* You can now retrieve prev/next posts within the same category (post.next('category').title, etc.). (thanks @slimndap)
* Fixed issue with letterboxing images when WP is installed in a subdirectory ( @wesrice)
* Fix for images stored inside custom content path (@mmikkel)
* Cleaned-up some things in Timber Starter theme (@southernfriedbb, @jarednova)


= 0.16.7 =
* Fixed issue with image heights on external images (thanks @AndrewDuthie)
* Added new filter for timber_compile_result (thanks @parisholley)
* Other minor fixes (@jarednova)

= 0.16.6 =
* Router plays nice with installs in subdirectories (thanks @TerminalPixel)
* ACF Timber now initializes on Init (thanks @Zerek)
* Composer is updated (thanks @Rarst)
* $autoescape bug fixed (thanks @ParisHolley)
* You can now select a term ID from a specific taxonomy (thanks @mgmartel)
* added stripshortcodes filter
* TimberMenuItems now have is_external method
* Other misc bugs

= 0.16.5 =
* print_a lives! added methods for TimberPost
* quick fix on TimberPost::content which was generating warning

= 0.16.4 =
* Fixed a few things on image handling
* Updated to Twig 1.15 (thanks @fabpot)
* Added wp_link_pages as TimberPost::pagination
* New filter to help with template selection (thanks @zlove)

= 0.16.3 =
* Added width, height and aspect methods for TimberImages
* Timber::pagination can now accept a single integer as the overall "size" argument (for the total number of pages that get shown)
* TimberPost->class (usage: `<article class="{{post.class}}"`>) will now show you the products of post_class
* Sanity checks for ACF (thanks @parisholley)
* Fixed bug in TimberPost::prev and TimberPost::next that could return draft posts (thanks @slimndap)
* Fixed bug with extra ellipsis in some previews (thanks @parisholley)

= 0.16.2 =
* Added has_term to TimberPost
* Extra checks to make sure redirected links don't get 404 body class
* Misc bugs

= 0.16.1 =
* Bug fix on ugly permalinks for pagination
* Fixed issue where posts retrieved via an array of IDs was truncated at the default post count
* Fixed issue where loading terms from multi taxonomies (thanks @WL-hohoho)
* Added support for post_class on TimberPost (thanks @slimndap)
* new `array` filter to convert single-values into array in twig
* Cleaned-up and added translation support to `time_ago` filter (thanks @WL-hohoho)

= 0.16.0 =
* TimberTheme is now available in default context as .theme
* Post meta now respects arrays (watch out for some possible compatiblity issues here)
* Template loads now work for parent/child themes in Windows (thanks @matthewsoares)
* Better method for removing 404 body class on manual redirects (thanks @mgmartel)

= 0.15.5 =
* Post formats: {{post.format}} !

= 0.15.4 =
* More improvements to filters to support external integration with Pods and other WP frameworks
* Fixed bug on date internationalization (thanks @slimndap)
* Fixed bug on using existing image sizes (thanks @matthewsoares)
* Fixed bug on homeurl vs siteurl (thanks @ciarand)
* Added a cache lock to the TimberHelper::transient method
* Added an in-development version of a TimberArchives object

= 0.15.3 =
* Upgrayedd to Twig 1.14.2
* Added composer integration
* Bunch of new tests
* Comments now support gravatrs (thanks @asecondwill)
* Moved ACF integration into its own file. It now interacts via hooks instead of in-line
* A few misc. bugs and extra sanity checks

= 0.15.2 =
* TimberImages now support alternate sizes

= 0.15.1 =
* Fix on revered prev/next post links

= 0.15.0 =
* Cacheing!!!
* Cacheing!!
* Cacheing!!!! Timber::render('mytemplate.twig', $data, $expires_time_in_secs);
* Timber::render now automatically echos. Don't want it to? See below...
* New Timber::compile method which _doesn't_ automatically echo. (Same args as Timber::render)
* Added post.get_next / post.get_prev for TimberPosts
* Fixed a thing to make get_preview easier when you want to omit the 'Read More' link
* Read the [Full Release Notes](https://github.com/timber/timber/releases/tag/0.15.0)

= 0.14.1 =
* Added hooks to play nicely with Timber Debug Bar
* Fixed-up Timber Term aliases, link, path, etc.
* Add DB queries now get properly prepared
* Supports custom author permalinks
* Simplified TimberPost processing; shaved some processing time off

= 0.14.0 =
* More flexiblity for custom routes (thanks @mgmartel)
* Added filters for core objects (TimberPost and TimberTerm). This greatly helps when you need to have retrived custom fields or repeaters interprted as posts or terms
* Renamed "WPHelper" to more namespace-friendly "TimberHelper"
* Added function_wrapper helper to execute functions where they are placed in the template as opposed to when they are generated (@mgmartel)
* You can now have custom fields processed via post.get_field('my_custom_field'). This is a huge help for using things like Advanced Custom Fields' repeater.
* Performance improvements

= 0.13.5 =
* Added comprehensive support for actions and filters (thanks @mgmartel)
* Rewrote routing to template to be 100% harmonious with WordPress (thanks again @mgmartel)
* Fix to some pagination errors when using a custom rewrite on a taxonomy (thanks to @kylehotchkiss)
* Fixed issue with stripping the ellipses on a preview (thanks to @bryanscode)
* Functions now work more logically, example: {{function('my_special_function', 'arg1')}}

= 0.13.0 =
* TimberMenuItems now get the WP classes you've come to know and love (.current-menu-item, etc.)
* More test coverage for images
* Resizing external images converts the URL into a md5 hash
* Removed a dangerous backtrace that could overload errorlog
* Some object caching on TimberPost->get_terms to improve performance

= 0.12.2 =
* TimberMenus now contain metadata 'bout the menu (thanks @bryanaka)
* Fixed issue with Windows servers (thanks @kzykhys)
* Resizing external images now incl. the full URL to avoid conflicts
* Fixed pagination oddity
* Some code cleanup stuff.

= 0.12.1 =
* A few fixes that catch issues with absolute vs. relative URLs in resize

= 0.12.0 =
* Pagination is re-factored to be more intuitive, and well, better.
* Resize is also re-factored to respect absolute vs. relative URLs
* Got rid of lots of old, bogus code.

= 0.11.0 =
* fixed load order of views so files inside of the child theme have priority over the parent theme.
* comment ordering respects the default set in WordPress
* added getting started screen
* misc bug fixes
* removed lots of old garbage, simplified file organization
* contributors for this release: @ysurian, @thisislawatts, @punkshui and @paulwilde

= 0.10.7 =
* more normalization of menus, users
* fixed bug in post.get_content (thanks @paulwilde)
* fixed bug in way menu items with children got their children (thanks @EloB)

= 0.10.6 =
* more normalization of comments
* Lots of cleanup of starter theme

= 0.10.5 =
* added theme URI to universal context

= 0.10.4 =
* Lots of code cleanup thanks to [Jakub](http://github.com/hsz)
* Added new function for bloginfo
* You can now hook into timber_context to filter the $context object
* Added Timber::get_terms to retrieve lists of your blog's terms
* Added better support for translation
* Added filter for executing a function, ie {{'my_theme_function'|filter}}

= 0.10.3 =
* Corrected error with sidebar retrieval
* language_attributes are now available as part of Timber::get_context(); payload.
* Upgraded to Twig 1.13.1

= 0.10.2 =
* added more aliases for easier coding (post.thumbnail instead of post.get_thumbnail, etc.)
* Garbage removal

= 0.10.1 =
* load_template for routing can now accept a query argument
* load_template will wait to load a template so that 'init' actions can fire.
* way more inline documentation
* print_a now includes the output of (most) methods in addition to properties.
* added lots of aliases so that things like .author will work the same as .get_author

== Screenshots ==

1. This what a normal WordPress PHP file looks like
2. With Timber, you write Twig files that are super-clear and HTML-centric.

== Installation ==

1. Activate the plugin through the 'Plugins' menu in WordPress
2. For an example, try modifying your home.php or index.php with something like this:

```
$context = array();
$context['message'] = 'Hello Timber!';
Timber::render( 'welcome.twig', $context );
```

Then create a subdirectory called `views` in your theme folder. Then create a file `views/welcome.twig` with these contents:

```
<div class="welcome">
    <h3>{{ message }}</h3>
</div>
```

That’s Timber!

== Support ==

Please post on [StackOverflow under the "Timber" tag](http://stackoverflow.com/questions/tagged/timber). Please use GitHub issues only for specific bugs, feature requests and other types of issues.

== Frequently Asked Questions ==

= Can it be used in an existing theme? =
You bet! Watch these **[Video Tutorials](https://timber.github.io/docs/getting-started/video-tutorials/)** to see how.

= Is it used in production? =
Tens of thousands of sites now use Timber. You can check some of them out in the **[Showcase](http://upstatement.com/timber/#showcase)**.

= Doesn't this all make WordPress harder since there’s more to learn? =
Does jQuery make JavaScript harder? Yes, it’s an extra piece to learn — but it super-charges your ability to write unencumbered JavaScript (and prevents you from having to learn lots of the messy internals). If your answer is "jQuery sucks and everyone should learn how to write vanilla JavaScript or they’re rotten stupid people," this tool isn’t for you.

= Oh, Timber is simple code so it’s for making simple themes =
Whatever. It simplifies the silly stuff so that you can focus on building more complicated sites and apps. jQuery simplifies Javascript, but you can still use the full range of JavaScript’s abilities.

= Will you support it? =
At [Upstatement](https://upstatement.com) we’re using it in dozens of sites (and many more planned) -- thousands of other developers are using it too. This isn’t going anywhere. Twig is the chosen language for other PHP platforms like Symfony, Drupal 8 and Craft.<|MERGE_RESOLUTION|>--- conflicted
+++ resolved
@@ -1,15 +1,9 @@
 === Timber ===
 Contributors: jarednova, connorjburton, lggorman
 Tags: template engine, templates, twig
-<<<<<<< HEAD
 Requires at least: 4.7.9
-Stable tag: 1.6.0
 Tested up to: 4.9.1
-=======
-Requires at least: 3.7
 Stable tag: 1.7.0
-Tested up to: 4.9.4
->>>>>>> ee1d3a4e
 PHP version: 5.3.0 or greater
 License: GPLv2 or later
 License URI: http://www.gnu.org/licenses/gpl-2.0.html
