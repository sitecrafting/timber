{
  "name": "timber/timber",
  "type": "library",
  "description": "Plugin to write WordPress themes w Object-Oriented Code and the Twig Template Engine",
  "keywords": [
    "timber",
    "twig",
    "themes",
    "templating"
  ],
  "homepage": "http://timber.upstatement.com",
  "license": "MIT",
  "authors": [
    {
      "name": "Jared Novack",
      "email": "jared@upstatement.com",
      "homepage": "http://upstatement.com"
    },
    {
      "name": "Connor J. Burton",
      "email" : "connorjburton@gmail.com",
      "homepage": "http://connorburton.com"
    }
  ],
  "support": {
    "issues": "https://github.com/timber/timber/issues",
    "wiki": "https://github.com/timber/timber/wiki",
    "source": "https://github.com/timber/timber"
  },
  "require": {
<<<<<<< HEAD
    "php": "^5.3.0|^7.1.2",
    "twig/twig": "^1.0|^2.1",
=======
    "php": ">=5.3.0|7.*",
    "twig/twig": "^1.0|2.*",
>>>>>>> fb75815f
    "upstatement/routes": "0.4",
    "composer/installers": "~1.0",
    "asm89/twig-cache-extension": "~1.0"
  },
  "require-dev": {
<<<<<<< HEAD
    "phpunit/phpunit": "^4.0|^6.0",
    "johnpbloch/wordpress": "4.*",
=======
    "phpunit/phpunit": "5.7.16",
>>>>>>> fb75815f
    "satooshi/php-coveralls": "1.0.*",
    "wpackagist-plugin/advanced-custom-fields": "4.*",
    "phpdocumentor/phpdocumentor": "2.*",
    "jarednova/markdowndocs": "dev-master",
    "wpackagist-plugin/co-authors-plus" : "3.*" 
  },
  "autoload": {
    "psr-4": {
      "Timber\\": "lib/"
    }
  },
  "repositories": [
    {
      "type": "composer",
      "url": "https://wpackagist.org"
    },
    {
      "type": "package",
      "package": {
        "name": "jarednova/markdowndocs",
        "version": "dev-master",
        "source": {
          "type": "git",
          "url": "https://github.com/jarednova/PHP-Markdown-Documentation-Generator.git",
          "reference": "master"
        }
      }
    }
  ]
}<|MERGE_RESOLUTION|>--- conflicted
+++ resolved
@@ -28,24 +28,15 @@
     "source": "https://github.com/timber/timber"
   },
   "require": {
-<<<<<<< HEAD
     "php": "^5.3.0|^7.1.2",
     "twig/twig": "^1.0|^2.1",
-=======
-    "php": ">=5.3.0|7.*",
-    "twig/twig": "^1.0|2.*",
->>>>>>> fb75815f
     "upstatement/routes": "0.4",
     "composer/installers": "~1.0",
     "asm89/twig-cache-extension": "~1.0"
   },
   "require-dev": {
-<<<<<<< HEAD
-    "phpunit/phpunit": "^4.0|^6.0",
+    "phpunit/phpunit": "5.7.16",
     "johnpbloch/wordpress": "4.*",
-=======
-    "phpunit/phpunit": "5.7.16",
->>>>>>> fb75815f
     "satooshi/php-coveralls": "1.0.*",
     "wpackagist-plugin/advanced-custom-fields": "4.*",
     "phpdocumentor/phpdocumentor": "2.*",
