--- conflicted
+++ resolved
@@ -20,11 +20,7 @@
 	"require": {
 		"php": ">=5.3.0",
 		"twig/twig": "~1.15",
-<<<<<<< HEAD
 		"upstatement/routes": "0.1",
-=======
-		"jarednova/php-router": "1.0.1",
->>>>>>> 490eedd9
 		"composer/installers": "~1.0",
 		"asm89/twig-cache-extension": "~1.0"
 	},
@@ -51,22 +47,6 @@
 				},
 				"target-dir": "acf/advanced-custom-fields-pro"
 			}
-		},
-		{
-			"type" : "package",
-			"package" : {
-				"name" : "jarednova/php-router",
-				"version" : "1.0.1",
-				"dist" : {
-					"url" : "https://github.com/jarednova/PHP-Router/archive/fix_psr_0.zip",
-					"type" : "zip"
-				},
-				"autoload": {
-					"psr-0": {
-						"PHPRouter": "src/"
-					}
-				}
-			}
 		}
 	]
 }