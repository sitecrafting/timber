--- conflicted
+++ resolved
@@ -3,29 +3,19 @@
 <!--[if IE 7]><html class="no-js ie ie7 lt-ie9 lt-ie8" {{site.language_attributes}}> <![endif]-->
 <!--[if IE 8]><html class="no-js ie ie8 lt-ie9" {{site.language_attributes}}> <![endif]-->
 <!--[if gt IE 8]><!--><html class="no-js" {{site.language_attributes}}> <!--<![endif]-->
-<<<<<<< HEAD
-	<head>
-	<meta charset="{{site.charset}}" />
-	<title>{{wp_title}}</title>
-	<meta name="description" content="{{site.description}}">
-	<link rel="stylesheet" href="{{site.theme.link}}/style.css" type="text/css" media="screen" />
-	<meta http-equiv="Content-Type" content="text/html; charset=UTF-8" />
-	<meta http-equiv="X-UA-Compatible" content="IE=edge,chrome=1">
-=======
-    <head>
+<head>
     <meta charset="{{site.charset}}" />
         <title>   
-            {% if wp_title|length is same as(0) %}
+            {% if wp_title %}
+                {{ wp_title }} - {{ site.name }}
+            {% else %}
                 {{ site.name }}
-            {% else %}
-                {{ wp_title }} - {{ site.name }}
             {% endif %}
         </title>
     <meta name="description" content="{{site.description}}">
     <link rel="stylesheet" href="{{site.theme.link}}/style.css" type="text/css" media="screen" />
     <meta http-equiv="Content-Type" content="text/html; charset=UTF-8" />
     <meta http-equiv="X-UA-Compatible" content="IE=edge,chrome=1">
->>>>>>> 71e54a72
-	<meta name="viewport" content="width=device-width, initial-scale=1.0">
-	<link rel="pingback" href="{{site.pingback_url}}" />
-	{{function('wp_head')}}+    <meta name="viewport" content="width=device-width, initial-scale=1.0">
+    <link rel="pingback" href="{{site.pingback_url}}" />
+    {{function('wp_head')}}